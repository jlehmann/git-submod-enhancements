--- conflicted
+++ resolved
@@ -89,10 +89,6 @@
 	const char *argv[12];
 	int i, arg = 0;
 	FILE *pipe_fd;
-<<<<<<< HEAD
-	const char *shallow_file = NULL;
-=======
->>>>>>> b790e0f6
 
 	if (shallow_nr) {
 		argv[arg++] = "--shallow-file";
@@ -255,10 +251,7 @@
 		error("git upload-pack: git-pack-objects died with error.");
 		goto fail;
 	}
-<<<<<<< HEAD
-
-=======
->>>>>>> b790e0f6
+
 	/* flush the data */
 	if (0 <= buffered) {
 		data[0] = buffered;
