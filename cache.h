--- conflicted
+++ resolved
@@ -747,12 +747,8 @@
 const char *real_path(const char *path);
 const char *real_path_if_valid(const char *path);
 const char *absolute_path(const char *path);
-<<<<<<< HEAD
 const char *relative_path(const char *in, const char *prefix, struct strbuf *sb);
-=======
-const char *relative_path(const char *abs, const char *base);
 int normalize_path_copy_len(char *dst, const char *src, int *prefix_len);
->>>>>>> 4838c81f
 int normalize_path_copy(char *dst, const char *src);
 int longest_ancestor_length(const char *path, struct string_list *prefixes);
 char *strip_path_suffix(const char *path, const char *suffix);
