#ifndef CACHE_H
#define CACHE_H

#include "git-compat-util.h"
#include "strbuf.h"
#include "hashmap.h"
#include "advice.h"
#include "gettext.h"
#include "convert.h"
#include "trace.h"

#include SHA1_HEADER
#ifndef git_SHA_CTX
#define git_SHA_CTX	SHA_CTX
#define git_SHA1_Init	SHA1_Init
#define git_SHA1_Update	SHA1_Update
#define git_SHA1_Final	SHA1_Final
#endif

#include <zlib.h>
typedef struct git_zstream {
	z_stream z;
	unsigned long avail_in;
	unsigned long avail_out;
	unsigned long total_in;
	unsigned long total_out;
	unsigned char *next_in;
	unsigned char *next_out;
} git_zstream;

void git_inflate_init(git_zstream *);
void git_inflate_init_gzip_only(git_zstream *);
void git_inflate_end(git_zstream *);
int git_inflate(git_zstream *, int flush);

void git_deflate_init(git_zstream *, int level);
void git_deflate_init_gzip(git_zstream *, int level);
void git_deflate_init_raw(git_zstream *, int level);
void git_deflate_end(git_zstream *);
int git_deflate_abort(git_zstream *);
int git_deflate_end_gently(git_zstream *);
int git_deflate(git_zstream *, int flush);
unsigned long git_deflate_bound(git_zstream *, unsigned long);

#if defined(DT_UNKNOWN) && !defined(NO_D_TYPE_IN_DIRENT)
#define DTYPE(de)	((de)->d_type)
#else
#undef DT_UNKNOWN
#undef DT_DIR
#undef DT_REG
#undef DT_LNK
#define DT_UNKNOWN	0
#define DT_DIR		1
#define DT_REG		2
#define DT_LNK		3
#define DTYPE(de)	DT_UNKNOWN
#endif

/* unknown mode (impossible combination S_IFIFO|S_IFCHR) */
#define S_IFINVALID     0030000

/*
 * A "directory link" is a link to another git directory.
 *
 * The value 0160000 is not normally a valid mode, and
 * also just happens to be S_IFDIR + S_IFLNK
 *
 * NOTE! We *really* shouldn't depend on the S_IFxxx macros
 * always having the same values everywhere. We should use
 * our internal git values for these things, and then we can
 * translate that to the OS-specific value. It just so
 * happens that everybody shares the same bit representation
 * in the UNIX world (and apparently wider too..)
 */
#define S_IFGITLINK	0160000
#define S_ISGITLINK(m)	(((m) & S_IFMT) == S_IFGITLINK)

/*
 * Some mode bits are also used internally for computations.
 *
 * They *must* not overlap with any valid modes, and they *must* not be emitted
 * to outside world - i.e. appear on disk or network. In other words, it's just
 * temporary fields, which we internally use, but they have to stay in-house.
 *
 * ( such approach is valid, as standard S_IF* fits into 16 bits, and in Git
 *   codebase mode is `unsigned int` which is assumed to be at least 32 bits )
 */

/* used internally in tree-diff */
#define S_DIFFTREE_IFXMIN_NEQ	0x80000000


/*
 * Intensive research over the course of many years has shown that
 * port 9418 is totally unused by anything else. Or
 *
 *	Your search - "port 9418" - did not match any documents.
 *
 * as www.google.com puts it.
 *
 * This port has been properly assigned for git use by IANA:
 * git (Assigned-9418) [I06-050728-0001].
 *
 *	git  9418/tcp   git pack transfer service
 *	git  9418/udp   git pack transfer service
 *
 * with Linus Torvalds <torvalds@osdl.org> as the point of
 * contact. September 2005.
 *
 * See http://www.iana.org/assignments/port-numbers
 */
#define DEFAULT_GIT_PORT 9418

/*
 * Basic data structures for the directory cache
 */

#define CACHE_SIGNATURE 0x44495243	/* "DIRC" */
struct cache_header {
	uint32_t hdr_signature;
	uint32_t hdr_version;
	uint32_t hdr_entries;
};

#define INDEX_FORMAT_LB 2
#define INDEX_FORMAT_UB 4

/*
 * The "cache_time" is just the low 32 bits of the
 * time. It doesn't matter if it overflows - we only
 * check it for equality in the 32 bits we save.
 */
struct cache_time {
	uint32_t sec;
	uint32_t nsec;
};

struct stat_data {
	struct cache_time sd_ctime;
	struct cache_time sd_mtime;
	unsigned int sd_dev;
	unsigned int sd_ino;
	unsigned int sd_uid;
	unsigned int sd_gid;
	unsigned int sd_size;
};

struct cache_entry {
	struct hashmap_entry ent;
	struct stat_data ce_stat_data;
	unsigned int ce_mode;
	unsigned int ce_flags;
	unsigned int ce_namelen;
	unsigned int index;	/* for link extension */
	unsigned char sha1[20];
	char name[FLEX_ARRAY]; /* more */
};

#define CE_STAGEMASK (0x3000)
#define CE_EXTENDED  (0x4000)
#define CE_VALID     (0x8000)
#define CE_STAGESHIFT 12

/*
 * Range 0xFFFF0FFF in ce_flags is divided into
 * two parts: in-memory flags and on-disk ones.
 * Flags in CE_EXTENDED_FLAGS will get saved on-disk
 * if you want to save a new flag, add it in
 * CE_EXTENDED_FLAGS
 *
 * In-memory only flags
 */
#define CE_UPDATE            (1 << 16)
#define CE_REMOVE            (1 << 17)
#define CE_UPTODATE          (1 << 18)
#define CE_ADDED             (1 << 19)

#define CE_HASHED            (1 << 20)
#define CE_WT_REMOVE         (1 << 22) /* remove in work directory */
#define CE_CONFLICTED        (1 << 23)

#define CE_UNPACKED          (1 << 24)
#define CE_NEW_SKIP_WORKTREE (1 << 25)

/* used to temporarily mark paths matched by pathspecs */
#define CE_MATCHED           (1 << 26)

#define CE_UPDATE_IN_BASE    (1 << 27)
#define CE_STRIP_NAME        (1 << 28)

/*
 * Extended on-disk flags
 */
#define CE_INTENT_TO_ADD     (1 << 29)
#define CE_SKIP_WORKTREE     (1 << 30)
/* CE_EXTENDED2 is for future extension */
#define CE_EXTENDED2         (1 << 31)

#define CE_EXTENDED_FLAGS (CE_INTENT_TO_ADD | CE_SKIP_WORKTREE)

/*
 * Safeguard to avoid saving wrong flags:
 *  - CE_EXTENDED2 won't get saved until its semantic is known
 *  - Bits in 0x0000FFFF have been saved in ce_flags already
 *  - Bits in 0x003F0000 are currently in-memory flags
 */
#if CE_EXTENDED_FLAGS & 0x803FFFFF
#error "CE_EXTENDED_FLAGS out of range"
#endif

struct pathspec;

/*
 * Copy the sha1 and stat state of a cache entry from one to
 * another. But we never change the name, or the hash state!
 */
static inline void copy_cache_entry(struct cache_entry *dst,
				    const struct cache_entry *src)
{
	unsigned int state = dst->ce_flags & CE_HASHED;

	/* Don't copy hash chain and name */
	memcpy(&dst->ce_stat_data, &src->ce_stat_data,
			offsetof(struct cache_entry, name) -
			offsetof(struct cache_entry, ce_stat_data));

	/* Restore the hash state */
	dst->ce_flags = (dst->ce_flags & ~CE_HASHED) | state;
}

static inline unsigned create_ce_flags(unsigned stage)
{
	return (stage << CE_STAGESHIFT);
}

#define ce_namelen(ce) ((ce)->ce_namelen)
#define ce_size(ce) cache_entry_size(ce_namelen(ce))
#define ce_stage(ce) ((CE_STAGEMASK & (ce)->ce_flags) >> CE_STAGESHIFT)
#define ce_uptodate(ce) ((ce)->ce_flags & CE_UPTODATE)
#define ce_skip_worktree(ce) ((ce)->ce_flags & CE_SKIP_WORKTREE)
#define ce_mark_uptodate(ce) ((ce)->ce_flags |= CE_UPTODATE)

#define ce_permissions(mode) (((mode) & 0100) ? 0755 : 0644)
static inline unsigned int create_ce_mode(unsigned int mode)
{
	if (S_ISLNK(mode))
		return S_IFLNK;
	if (S_ISDIR(mode) || S_ISGITLINK(mode))
		return S_IFGITLINK;
	return S_IFREG | ce_permissions(mode);
}
static inline unsigned int ce_mode_from_stat(const struct cache_entry *ce,
					     unsigned int mode)
{
	extern int trust_executable_bit, has_symlinks;
	if (!has_symlinks && S_ISREG(mode) &&
	    ce && S_ISLNK(ce->ce_mode))
		return ce->ce_mode;
	if (!trust_executable_bit && S_ISREG(mode)) {
		if (ce && S_ISREG(ce->ce_mode))
			return ce->ce_mode;
		return create_ce_mode(0666);
	}
	return create_ce_mode(mode);
}
static inline int ce_to_dtype(const struct cache_entry *ce)
{
	unsigned ce_mode = ntohl(ce->ce_mode);
	if (S_ISREG(ce_mode))
		return DT_REG;
	else if (S_ISDIR(ce_mode) || S_ISGITLINK(ce_mode))
		return DT_DIR;
	else if (S_ISLNK(ce_mode))
		return DT_LNK;
	else
		return DT_UNKNOWN;
}
static inline unsigned int canon_mode(unsigned int mode)
{
	if (S_ISREG(mode))
		return S_IFREG | ce_permissions(mode);
	if (S_ISLNK(mode))
		return S_IFLNK;
	if (S_ISDIR(mode))
		return S_IFDIR;
	return S_IFGITLINK;
}

#define cache_entry_size(len) (offsetof(struct cache_entry,name) + (len) + 1)

#define SOMETHING_CHANGED	(1 << 0) /* unclassified changes go here */
#define CE_ENTRY_CHANGED	(1 << 1)
#define CE_ENTRY_REMOVED	(1 << 2)
#define CE_ENTRY_ADDED		(1 << 3)
#define RESOLVE_UNDO_CHANGED	(1 << 4)
#define CACHE_TREE_CHANGED	(1 << 5)
#define SPLIT_INDEX_ORDERED	(1 << 6)

struct split_index;
struct index_state {
	struct cache_entry **cache;
	unsigned int version;
	unsigned int cache_nr, cache_alloc, cache_changed;
	struct string_list *resolve_undo;
	struct cache_tree *cache_tree;
	struct split_index *split_index;
	struct cache_time timestamp;
	unsigned name_hash_initialized : 1,
		 initialized : 1;
	struct hashmap name_hash;
	struct hashmap dir_hash;
	unsigned char sha1[20];
};

extern struct index_state the_index;

/* Name hashing */
extern void add_name_hash(struct index_state *istate, struct cache_entry *ce);
extern void remove_name_hash(struct index_state *istate, struct cache_entry *ce);
extern void free_name_hash(struct index_state *istate);


#ifndef NO_THE_INDEX_COMPATIBILITY_MACROS
#define active_cache (the_index.cache)
#define active_nr (the_index.cache_nr)
#define active_alloc (the_index.cache_alloc)
#define active_cache_changed (the_index.cache_changed)
#define active_cache_tree (the_index.cache_tree)

#define read_cache() read_index(&the_index)
#define read_cache_from(path) read_index_from(&the_index, (path))
#define read_cache_preload(pathspec) read_index_preload(&the_index, (pathspec))
#define is_cache_unborn() is_index_unborn(&the_index)
#define read_cache_unmerged() read_index_unmerged(&the_index)
#define discard_cache() discard_index(&the_index)
#define unmerged_cache() unmerged_index(&the_index)
#define cache_name_pos(name, namelen) index_name_pos(&the_index,(name),(namelen))
#define add_cache_entry(ce, option) add_index_entry(&the_index, (ce), (option))
#define rename_cache_entry_at(pos, new_name) rename_index_entry_at(&the_index, (pos), (new_name))
#define remove_cache_entry_at(pos) remove_index_entry_at(&the_index, (pos))
#define remove_file_from_cache(path) remove_file_from_index(&the_index, (path))
#define add_to_cache(path, st, flags) add_to_index(&the_index, (path), (st), (flags))
#define add_file_to_cache(path, flags) add_file_to_index(&the_index, (path), (flags))
#define refresh_cache(flags) refresh_index(&the_index, (flags), NULL, NULL, NULL)
#define ce_match_stat(ce, st, options) ie_match_stat(&the_index, (ce), (st), (options))
#define ce_modified(ce, st, options) ie_modified(&the_index, (ce), (st), (options))
#define cache_dir_exists(name, namelen) index_dir_exists(&the_index, (name), (namelen))
#define cache_file_exists(name, namelen, igncase) index_file_exists(&the_index, (name), (namelen), (igncase))
#define cache_name_is_other(name, namelen) index_name_is_other(&the_index, (name), (namelen))
#define resolve_undo_clear() resolve_undo_clear_index(&the_index)
#define unmerge_cache_entry_at(at) unmerge_index_entry_at(&the_index, at)
#define unmerge_cache(pathspec) unmerge_index(&the_index, pathspec)
#define read_blob_data_from_cache(path, sz) read_blob_data_from_index(&the_index, (path), (sz))
#endif

enum object_type {
	OBJ_BAD = -1,
	OBJ_NONE = 0,
	OBJ_COMMIT = 1,
	OBJ_TREE = 2,
	OBJ_BLOB = 3,
	OBJ_TAG = 4,
	/* 5 for future expansion */
	OBJ_OFS_DELTA = 6,
	OBJ_REF_DELTA = 7,
	OBJ_ANY,
	OBJ_MAX
};

static inline enum object_type object_type(unsigned int mode)
{
	return S_ISDIR(mode) ? OBJ_TREE :
		S_ISGITLINK(mode) ? OBJ_COMMIT :
		OBJ_BLOB;
}

/* Double-check local_repo_env below if you add to this list. */
#define GIT_DIR_ENVIRONMENT "GIT_DIR"
#define GIT_NAMESPACE_ENVIRONMENT "GIT_NAMESPACE"
#define GIT_WORK_TREE_ENVIRONMENT "GIT_WORK_TREE"
#define GIT_PREFIX_ENVIRONMENT "GIT_PREFIX"
#define DEFAULT_GIT_DIR_ENVIRONMENT ".git"
#define DB_ENVIRONMENT "GIT_OBJECT_DIRECTORY"
#define INDEX_ENVIRONMENT "GIT_INDEX_FILE"
#define GRAFT_ENVIRONMENT "GIT_GRAFT_FILE"
#define GIT_SHALLOW_FILE_ENVIRONMENT "GIT_SHALLOW_FILE"
#define TEMPLATE_DIR_ENVIRONMENT "GIT_TEMPLATE_DIR"
#define CONFIG_ENVIRONMENT "GIT_CONFIG"
#define CONFIG_DATA_ENVIRONMENT "GIT_CONFIG_PARAMETERS"
#define EXEC_PATH_ENVIRONMENT "GIT_EXEC_PATH"
#define CEILING_DIRECTORIES_ENVIRONMENT "GIT_CEILING_DIRECTORIES"
#define NO_REPLACE_OBJECTS_ENVIRONMENT "GIT_NO_REPLACE_OBJECTS"
#define GITATTRIBUTES_FILE ".gitattributes"
#define INFOATTRIBUTES_FILE "info/attributes"
#define ATTRIBUTE_MACRO_PREFIX "[attr]"
#define GIT_NOTES_REF_ENVIRONMENT "GIT_NOTES_REF"
#define GIT_NOTES_DEFAULT_REF "refs/notes/commits"
#define GIT_NOTES_DISPLAY_REF_ENVIRONMENT "GIT_NOTES_DISPLAY_REF"
#define GIT_NOTES_REWRITE_REF_ENVIRONMENT "GIT_NOTES_REWRITE_REF"
#define GIT_NOTES_REWRITE_MODE_ENVIRONMENT "GIT_NOTES_REWRITE_MODE"
#define GIT_LITERAL_PATHSPECS_ENVIRONMENT "GIT_LITERAL_PATHSPECS"
#define GIT_GLOB_PATHSPECS_ENVIRONMENT "GIT_GLOB_PATHSPECS"
#define GIT_NOGLOB_PATHSPECS_ENVIRONMENT "GIT_NOGLOB_PATHSPECS"
#define GIT_ICASE_PATHSPECS_ENVIRONMENT "GIT_ICASE_PATHSPECS"

/*
 * This environment variable is expected to contain a boolean indicating
 * whether we should or should not treat:
 *
 *   GIT_DIR=foo.git git ...
 *
 * as if GIT_WORK_TREE=. was given. It's not expected that users will make use
 * of this, but we use it internally to communicate to sub-processes that we
 * are in a bare repo. If not set, defaults to true.
 */
#define GIT_IMPLICIT_WORK_TREE_ENVIRONMENT "GIT_IMPLICIT_WORK_TREE"

/*
 * Repository-local GIT_* environment variables; these will be cleared
 * when git spawns a sub-process that runs inside another repository.
 * The array is NULL-terminated, which makes it easy to pass in the "env"
 * parameter of a run-command invocation, or to do a simple walk.
 */
extern const char * const local_repo_env[];

extern int is_bare_repository_cfg;
extern int is_bare_repository(void);
extern int is_inside_git_dir(void);
extern char *git_work_tree_cfg;
extern int is_inside_work_tree(void);
extern const char *get_git_dir(void);
extern int is_git_directory(const char *path);
extern char *get_object_directory(void);
extern char *get_index_file(void);
extern char *get_graft_file(void);
extern int set_git_dir(const char *path);
extern const char *get_git_namespace(void);
extern const char *strip_namespace(const char *namespaced_ref);
extern const char *get_git_work_tree(void);
extern const char *read_gitfile(const char *path);
extern const char *resolve_gitdir(const char *suspect);
extern void set_git_work_tree(const char *tree);

#define ALTERNATE_DB_ENVIRONMENT "GIT_ALTERNATE_OBJECT_DIRECTORIES"

extern const char **get_pathspec(const char *prefix, const char **pathspec);
extern void setup_work_tree(void);
extern const char *setup_git_directory_gently(int *);
extern const char *setup_git_directory(void);
extern char *prefix_path(const char *prefix, int len, const char *path);
extern char *prefix_path_gently(const char *prefix, int len, int *remaining, const char *path);
extern const char *prefix_filename(const char *prefix, int len, const char *path);
extern int check_filename(const char *prefix, const char *name);
extern void verify_filename(const char *prefix,
			    const char *name,
			    int diagnose_misspelt_rev);
extern void verify_non_filename(const char *prefix, const char *name);
extern int path_inside_repo(const char *prefix, const char *path);

#define INIT_DB_QUIET 0x0001

extern int set_git_dir_init(const char *git_dir, const char *real_git_dir, int);
extern int init_db(const char *template_dir, unsigned int flags);

extern void sanitize_stdfds(void);
extern int daemonize(void);

#define alloc_nr(x) (((x)+16)*3/2)

/*
 * Realloc the buffer pointed at by variable 'x' so that it can hold
 * at least 'nr' entries; the number of entries currently allocated
 * is 'alloc', using the standard growing factor alloc_nr() macro.
 *
 * DO NOT USE any expression with side-effect for 'x', 'nr', or 'alloc'.
 */
#define ALLOC_GROW(x, nr, alloc) \
	do { \
		if ((nr) > alloc) { \
			if (alloc_nr(alloc) < (nr)) \
				alloc = (nr); \
			else \
				alloc = alloc_nr(alloc); \
			x = xrealloc((x), alloc * sizeof(*(x))); \
		} \
	} while (0)

/* Initialize and use the cache information */
struct lock_file;
extern int read_index(struct index_state *);
extern int read_index_preload(struct index_state *, const struct pathspec *pathspec);
extern int do_read_index(struct index_state *istate, const char *path,
			 int must_exist); /* for testting only! */
extern int read_index_from(struct index_state *, const char *path);
extern int is_index_unborn(struct index_state *);
extern int read_index_unmerged(struct index_state *);
#define COMMIT_LOCK		(1 << 0)
#define CLOSE_LOCK		(1 << 1)
extern int write_locked_index(struct index_state *, struct lock_file *lock, unsigned flags);
extern int discard_index(struct index_state *);
extern int unmerged_index(const struct index_state *);
extern int verify_path(const char *path);
extern struct cache_entry *index_dir_exists(struct index_state *istate, const char *name, int namelen);
extern struct cache_entry *index_file_exists(struct index_state *istate, const char *name, int namelen, int igncase);
extern int index_name_pos(const struct index_state *, const char *name, int namelen);
#define ADD_CACHE_OK_TO_ADD 1		/* Ok to add */
#define ADD_CACHE_OK_TO_REPLACE 2	/* Ok to replace file/directory */
#define ADD_CACHE_SKIP_DFCHECK 4	/* Ok to skip DF conflict checks */
#define ADD_CACHE_JUST_APPEND 8		/* Append only; tree.c::read_tree() */
#define ADD_CACHE_NEW_ONLY 16		/* Do not replace existing ones */
#define ADD_CACHE_KEEP_CACHE_TREE 32	/* Do not invalidate cache-tree */
extern int add_index_entry(struct index_state *, struct cache_entry *ce, int option);
extern void rename_index_entry_at(struct index_state *, int pos, const char *new_name);
extern int remove_index_entry_at(struct index_state *, int pos);
extern void remove_marked_cache_entries(struct index_state *istate);
extern int remove_file_from_index(struct index_state *, const char *path);
#define ADD_CACHE_VERBOSE 1
#define ADD_CACHE_PRETEND 2
#define ADD_CACHE_IGNORE_ERRORS	4
#define ADD_CACHE_IGNORE_REMOVAL 8
#define ADD_CACHE_INTENT 16
extern int add_to_index(struct index_state *, const char *path, struct stat *, int flags);
extern int add_file_to_index(struct index_state *, const char *path, int flags);
extern struct cache_entry *make_cache_entry(unsigned int mode, const unsigned char *sha1, const char *path, int stage, unsigned int refresh_options);
extern int ce_same_name(const struct cache_entry *a, const struct cache_entry *b);
extern void set_object_name_for_intent_to_add_entry(struct cache_entry *ce);
extern int index_name_is_other(const struct index_state *, const char *, int);
extern void *read_blob_data_from_index(struct index_state *, const char *, unsigned long *);

/* do stat comparison even if CE_VALID is true */
#define CE_MATCH_IGNORE_VALID		01
/* do not check the contents but report dirty on racily-clean entries */
#define CE_MATCH_RACY_IS_DIRTY		02
/* do stat comparison even if CE_SKIP_WORKTREE is true */
#define CE_MATCH_IGNORE_SKIP_WORKTREE	04
/* ignore non-existent files during stat update  */
#define CE_MATCH_IGNORE_MISSING		0x08
/* enable stat refresh */
#define CE_MATCH_REFRESH		0x10
extern int ie_match_stat(const struct index_state *, const struct cache_entry *, struct stat *, unsigned int);
extern int ie_modified(const struct index_state *, const struct cache_entry *, struct stat *, unsigned int);

#define HASH_WRITE_OBJECT 1
#define HASH_FORMAT_CHECK 2
extern int index_fd(unsigned char *sha1, int fd, struct stat *st, enum object_type type, const char *path, unsigned flags);
extern int index_path(unsigned char *sha1, const char *path, struct stat *st, unsigned flags);

/*
 * Record to sd the data from st that we use to check whether a file
 * might have changed.
 */
extern void fill_stat_data(struct stat_data *sd, struct stat *st);

/*
 * Return 0 if st is consistent with a file not having been changed
 * since sd was filled.  If there are differences, return a
 * combination of MTIME_CHANGED, CTIME_CHANGED, OWNER_CHANGED,
 * INODE_CHANGED, and DATA_CHANGED.
 */
extern int match_stat_data(const struct stat_data *sd, struct stat *st);

extern void fill_stat_cache_info(struct cache_entry *ce, struct stat *st);

#define REFRESH_REALLY		0x0001	/* ignore_valid */
#define REFRESH_UNMERGED	0x0002	/* allow unmerged */
#define REFRESH_QUIET		0x0004	/* be quiet about it */
#define REFRESH_IGNORE_MISSING	0x0008	/* ignore non-existent */
#define REFRESH_IGNORE_SUBMODULES	0x0010	/* ignore submodules */
#define REFRESH_IN_PORCELAIN	0x0020	/* user friendly output, not "needs update" */
extern int refresh_index(struct index_state *, unsigned int flags, const struct pathspec *pathspec, char *seen, const char *header_msg);

struct lock_file {
	struct lock_file *next;
	int fd;
	pid_t owner;
	char on_list;
	char filename[PATH_MAX];
};
#define LOCK_DIE_ON_ERROR 1
#define LOCK_NODEREF 2
extern int unable_to_lock_error(const char *path, int err);
extern void unable_to_lock_message(const char *path, int err,
				   struct strbuf *buf);
extern NORETURN void unable_to_lock_index_die(const char *path, int err);
extern int hold_lock_file_for_update(struct lock_file *, const char *path, int);
extern int hold_lock_file_for_append(struct lock_file *, const char *path, int);
extern int commit_lock_file(struct lock_file *);
extern void update_index_if_able(struct index_state *, struct lock_file *);

extern int hold_locked_index(struct lock_file *, int);
extern void set_alternate_index_output(const char *);
extern int close_lock_file(struct lock_file *);
extern void rollback_lock_file(struct lock_file *);
extern int delete_ref(const char *, const unsigned char *sha1, int delopt);

/* Environment bits from configuration mechanism */
extern int trust_executable_bit;
extern int trust_ctime;
extern int check_stat;
extern int quote_path_fully;
extern int has_symlinks;
extern int minimum_abbrev, default_abbrev;
extern int ignore_case;
extern int assume_unchanged;
extern int prefer_symlink_refs;
extern int log_all_ref_updates;
extern int warn_ambiguous_refs;
extern int warn_on_object_refname_ambiguity;
extern int shared_repository;
extern const char *apply_default_whitespace;
extern const char *apply_default_ignorewhitespace;
extern const char *git_attributes_file;
extern int zlib_compression_level;
extern int core_compression_level;
extern int core_compression_seen;
extern size_t packed_git_window_size;
extern size_t packed_git_limit;
extern size_t delta_base_cache_limit;
extern unsigned long big_file_threshold;
extern unsigned long pack_size_limit_cfg;

/*
 * Do replace refs need to be checked this run?  This variable is
 * initialized to true unless --no-replace-object is used or
 * $GIT_NO_REPLACE_OBJECTS is set, but is set to false by some
 * commands that do not want replace references to be active.  As an
 * optimization it is also set to false if replace references have
 * been sought but there were none.
 */
extern int check_replace_refs;

extern int fsync_object_files;
extern int core_preload_index;
extern int core_apply_sparse_checkout;
extern int precomposed_unicode;
extern int protect_hfs;
extern int protect_ntfs;

/*
 * The character that begins a commented line in user-editable file
 * that is subject to stripspace.
 */
extern char comment_line_char;
extern int auto_comment_line_char;

enum branch_track {
	BRANCH_TRACK_UNSPECIFIED = -1,
	BRANCH_TRACK_NEVER = 0,
	BRANCH_TRACK_REMOTE,
	BRANCH_TRACK_ALWAYS,
	BRANCH_TRACK_EXPLICIT,
	BRANCH_TRACK_OVERRIDE
};

enum rebase_setup_type {
	AUTOREBASE_NEVER = 0,
	AUTOREBASE_LOCAL,
	AUTOREBASE_REMOTE,
	AUTOREBASE_ALWAYS
};

enum push_default_type {
	PUSH_DEFAULT_NOTHING = 0,
	PUSH_DEFAULT_MATCHING,
	PUSH_DEFAULT_SIMPLE,
	PUSH_DEFAULT_UPSTREAM,
	PUSH_DEFAULT_CURRENT,
	PUSH_DEFAULT_UNSPECIFIED
};

extern enum branch_track git_branch_track;
extern enum rebase_setup_type autorebase;
extern enum push_default_type push_default;

enum object_creation_mode {
	OBJECT_CREATION_USES_HARDLINKS = 0,
	OBJECT_CREATION_USES_RENAMES = 1
};

extern enum object_creation_mode object_creation_mode;

extern char *notes_ref_name;

extern int grafts_replace_parents;

#define GIT_REPO_VERSION 0
extern int repository_format_version;
extern int check_repository_format(void);

#define MTIME_CHANGED	0x0001
#define CTIME_CHANGED	0x0002
#define OWNER_CHANGED	0x0004
#define MODE_CHANGED    0x0008
#define INODE_CHANGED   0x0010
#define DATA_CHANGED    0x0020
#define TYPE_CHANGED    0x0040

extern char *mksnpath(char *buf, size_t n, const char *fmt, ...)
	__attribute__((format (printf, 3, 4)));
extern char *git_snpath(char *buf, size_t n, const char *fmt, ...)
	__attribute__((format (printf, 3, 4)));
extern char *git_pathdup(const char *fmt, ...)
	__attribute__((format (printf, 1, 2)));
extern char *mkpathdup(const char *fmt, ...)
	__attribute__((format (printf, 1, 2)));

/* Return a statically allocated filename matching the sha1 signature */
extern char *mkpath(const char *fmt, ...) __attribute__((format (printf, 1, 2)));
extern char *git_path(const char *fmt, ...) __attribute__((format (printf, 1, 2)));
extern char *git_path_submodule(const char *path, const char *fmt, ...)
	__attribute__((format (printf, 2, 3)));

/*
 * Return the name of the file in the local object database that would
 * be used to store a loose object with the specified sha1.  The
 * return value is a pointer to a statically allocated buffer that is
 * overwritten each time the function is called.
 */
extern const char *sha1_file_name(const unsigned char *sha1);

/*
 * Return the name of the (local) packfile with the specified sha1 in
 * its name.  The return value is a pointer to memory that is
 * overwritten each time this function is called.
 */
extern char *sha1_pack_name(const unsigned char *sha1);

/*
 * Return the name of the (local) pack index file with the specified
 * sha1 in its name.  The return value is a pointer to memory that is
 * overwritten each time this function is called.
 */
extern char *sha1_pack_index_name(const unsigned char *sha1);

extern const char *find_unique_abbrev(const unsigned char *sha1, int);
extern const unsigned char null_sha1[20];

static inline int hashcmp(const unsigned char *sha1, const unsigned char *sha2)
{
	int i;

	for (i = 0; i < 20; i++, sha1++, sha2++) {
		if (*sha1 != *sha2)
			return *sha1 - *sha2;
	}

	return 0;
}

static inline int is_null_sha1(const unsigned char *sha1)
{
	return !hashcmp(sha1, null_sha1);
}

static inline void hashcpy(unsigned char *sha_dst, const unsigned char *sha_src)
{
	memcpy(sha_dst, sha_src, 20);
}
static inline void hashclr(unsigned char *hash)
{
	memset(hash, 0, 20);
}

#define EMPTY_TREE_SHA1_HEX \
	"4b825dc642cb6eb9a060e54bf8d69288fbee4904"
#define EMPTY_TREE_SHA1_BIN_LITERAL \
	 "\x4b\x82\x5d\xc6\x42\xcb\x6e\xb9\xa0\x60" \
	 "\xe5\x4b\xf8\xd6\x92\x88\xfb\xee\x49\x04"
#define EMPTY_TREE_SHA1_BIN \
	 ((const unsigned char *) EMPTY_TREE_SHA1_BIN_LITERAL)

#define EMPTY_BLOB_SHA1_HEX \
	"e69de29bb2d1d6434b8b29ae775ad8c2e48c5391"
#define EMPTY_BLOB_SHA1_BIN_LITERAL \
	"\xe6\x9d\xe2\x9b\xb2\xd1\xd6\x43\x4b\x8b" \
	"\x29\xae\x77\x5a\xd8\xc2\xe4\x8c\x53\x91"
#define EMPTY_BLOB_SHA1_BIN \
	((const unsigned char *) EMPTY_BLOB_SHA1_BIN_LITERAL)

static inline int is_empty_blob_sha1(const unsigned char *sha1)
{
	return !hashcmp(sha1, EMPTY_BLOB_SHA1_BIN);
}

int git_mkstemp(char *path, size_t n, const char *template);

int git_mkstemps(char *path, size_t n, const char *template, int suffix_len);

/* set default permissions by passing mode arguments to open(2) */
int git_mkstemps_mode(char *pattern, int suffix_len, int mode);
int git_mkstemp_mode(char *pattern, int mode);

/*
 * NOTE NOTE NOTE!!
 *
 * PERM_UMASK, OLD_PERM_GROUP and OLD_PERM_EVERYBODY enumerations must
 * not be changed. Old repositories have core.sharedrepository written in
 * numeric format, and therefore these values are preserved for compatibility
 * reasons.
 */
enum sharedrepo {
	PERM_UMASK          = 0,
	OLD_PERM_GROUP      = 1,
	OLD_PERM_EVERYBODY  = 2,
	PERM_GROUP          = 0660,
	PERM_EVERYBODY      = 0664
};
int git_config_perm(const char *var, const char *value);
int adjust_shared_perm(const char *path);

/*
 * Create the directory containing the named path, using care to be
 * somewhat safe against races.  Return one of the scld_error values
 * to indicate success/failure.
 *
 * SCLD_VANISHED indicates that one of the ancestor directories of the
 * path existed at one point during the function call and then
 * suddenly vanished, probably because another process pruned the
 * directory while we were working.  To be robust against this kind of
 * race, callers might want to try invoking the function again when it
 * returns SCLD_VANISHED.
 */
enum scld_error {
	SCLD_OK = 0,
	SCLD_FAILED = -1,
	SCLD_PERMS = -2,
	SCLD_EXISTS = -3,
	SCLD_VANISHED = -4
};
enum scld_error safe_create_leading_directories(char *path);
enum scld_error safe_create_leading_directories_const(const char *path);

int mkdir_in_gitdir(const char *path);
extern void home_config_paths(char **global, char **xdg, char *file);
extern char *expand_user_path(const char *path);
const char *enter_repo(const char *path, int strict);
static inline int is_absolute_path(const char *path)
{
	return is_dir_sep(path[0]) || has_dos_drive_prefix(path);
}
int is_directory(const char *);
const char *real_path(const char *path);
const char *real_path_if_valid(const char *path);
const char *absolute_path(const char *path);
const char *remove_leading_path(const char *in, const char *prefix);
const char *relative_path(const char *in, const char *prefix, struct strbuf *sb);
int normalize_path_copy_len(char *dst, const char *src, int *prefix_len);
int normalize_path_copy(char *dst, const char *src);
int longest_ancestor_length(const char *path, struct string_list *prefixes);
char *strip_path_suffix(const char *path, const char *suffix);
int daemon_avoid_alias(const char *path);
<<<<<<< HEAD
=======
int offset_1st_component(const char *path);
extern int is_ntfs_dotgit(const char *name);
>>>>>>> 9a8c2b67

/* object replacement */
#define LOOKUP_REPLACE_OBJECT 1
extern void *read_sha1_file_extended(const unsigned char *sha1, enum object_type *type, unsigned long *size, unsigned flag);
static inline void *read_sha1_file(const unsigned char *sha1, enum object_type *type, unsigned long *size)
{
	return read_sha1_file_extended(sha1, type, size, LOOKUP_REPLACE_OBJECT);
}

/*
 * This internal function is only declared here for the benefit of
 * lookup_replace_object().  Please do not call it directly.
 */
extern const unsigned char *do_lookup_replace_object(const unsigned char *sha1);

/*
 * If object sha1 should be replaced, return the replacement object's
 * name (replaced recursively, if necessary).  The return value is
 * either sha1 or a pointer to a permanently-allocated value.  When
 * object replacement is suppressed, always return sha1.
 */
static inline const unsigned char *lookup_replace_object(const unsigned char *sha1)
{
	if (!check_replace_refs)
		return sha1;
	return do_lookup_replace_object(sha1);
}

static inline const unsigned char *lookup_replace_object_extended(const unsigned char *sha1, unsigned flag)
{
	if (!(flag & LOOKUP_REPLACE_OBJECT))
		return sha1;
	return lookup_replace_object(sha1);
}

/* Read and unpack a sha1 file into memory, write memory to a sha1 file */
extern int sha1_object_info(const unsigned char *, unsigned long *);
extern int hash_sha1_file(const void *buf, unsigned long len, const char *type, unsigned char *sha1);
extern int write_sha1_file(const void *buf, unsigned long len, const char *type, unsigned char *return_sha1);
extern int pretend_sha1_file(void *, unsigned long, enum object_type, unsigned char *);
extern int force_object_loose(const unsigned char *sha1, time_t mtime);
extern int git_open_noatime(const char *name);
extern void *map_sha1_file(const unsigned char *sha1, unsigned long *size);
extern int unpack_sha1_header(git_zstream *stream, unsigned char *map, unsigned long mapsize, void *buffer, unsigned long bufsiz);
extern int parse_sha1_header(const char *hdr, unsigned long *sizep);

/* global flag to enable extra checks when accessing packed objects */
extern int do_check_packed_object_crc;

extern int check_sha1_signature(const unsigned char *sha1, void *buf, unsigned long size, const char *type);

extern int move_temp_to_file(const char *tmpfile, const char *filename);

extern int has_sha1_pack(const unsigned char *sha1);

/*
 * Return true iff we have an object named sha1, whether local or in
 * an alternate object database, and whether packed or loose.  This
 * function does not respect replace references.
 */
extern int has_sha1_file(const unsigned char *sha1);

/*
 * Return true iff an alternate object database has a loose object
 * with the specified name.  This function does not respect replace
 * references.
 */
extern int has_loose_object_nonlocal(const unsigned char *sha1);

extern int has_pack_index(const unsigned char *sha1);

extern void assert_sha1_type(const unsigned char *sha1, enum object_type expect);

extern const signed char hexval_table[256];
static inline unsigned int hexval(unsigned char c)
{
	return hexval_table[c];
}

/* Convert to/from hex/sha1 representation */
#define MINIMUM_ABBREV minimum_abbrev
#define DEFAULT_ABBREV default_abbrev

struct object_context {
	unsigned char tree[20];
	char path[PATH_MAX];
	unsigned mode;
};

#define GET_SHA1_QUIETLY        01
#define GET_SHA1_COMMIT         02
#define GET_SHA1_COMMITTISH     04
#define GET_SHA1_TREE          010
#define GET_SHA1_TREEISH       020
#define GET_SHA1_BLOB	       040
#define GET_SHA1_ONLY_TO_DIE 04000

extern int get_sha1(const char *str, unsigned char *sha1);
extern int get_sha1_commit(const char *str, unsigned char *sha1);
extern int get_sha1_committish(const char *str, unsigned char *sha1);
extern int get_sha1_tree(const char *str, unsigned char *sha1);
extern int get_sha1_treeish(const char *str, unsigned char *sha1);
extern int get_sha1_blob(const char *str, unsigned char *sha1);
extern void maybe_die_on_misspelt_object_name(const char *name, const char *prefix);
extern int get_sha1_with_context(const char *str, unsigned flags, unsigned char *sha1, struct object_context *orc);

typedef int each_abbrev_fn(const unsigned char *sha1, void *);
extern int for_each_abbrev(const char *prefix, each_abbrev_fn, void *);

/*
 * Try to read a SHA1 in hexadecimal format from the 40 characters
 * starting at hex.  Write the 20-byte result to sha1 in binary form.
 * Return 0 on success.  Reading stops if a NUL is encountered in the
 * input, so it is safe to pass this function an arbitrary
 * null-terminated string.
 */
extern int get_sha1_hex(const char *hex, unsigned char *sha1);

extern char *sha1_to_hex(const unsigned char *sha1);	/* static buffer result! */
extern int read_ref_full(const char *refname, unsigned char *sha1,
			 int reading, int *flags);
extern int read_ref(const char *refname, unsigned char *sha1);

/*
 * Resolve a reference, recursively following symbolic refererences.
 *
 * Store the referred-to object's name in sha1 and return the name of
 * the non-symbolic reference that ultimately pointed at it.  The
 * return value, if not NULL, is a pointer into either a static buffer
 * or the input ref.
 *
 * If the reference cannot be resolved to an object, the behavior
 * depends on the "reading" argument:
 *
 * - If reading is set, return NULL.
 *
 * - If reading is not set, clear sha1 and return the name of the last
 *   reference name in the chain, which will either be a non-symbolic
 *   reference or an undefined reference.  If this is a prelude to
 *   "writing" to the ref, the return value is the name of the ref
 *   that will actually be created or changed.
 *
 * If flag is non-NULL, set the value that it points to the
 * combination of REF_ISPACKED (if the reference was found among the
 * packed references) and REF_ISSYMREF (if the initial reference was a
 * symbolic reference).
 *
 * If ref is not a properly-formatted, normalized reference, return
 * NULL.  If more than MAXDEPTH recursive symbolic lookups are needed,
 * give up and return NULL.
 *
 * errno is set to something meaningful on error.
 */
extern const char *resolve_ref_unsafe(const char *ref, unsigned char *sha1, int reading, int *flag);
extern char *resolve_refdup(const char *ref, unsigned char *sha1, int reading, int *flag);

extern int dwim_ref(const char *str, int len, unsigned char *sha1, char **ref);
extern int dwim_log(const char *str, int len, unsigned char *sha1, char **ref);
extern int interpret_branch_name(const char *str, int len, struct strbuf *);
extern int get_sha1_mb(const char *str, unsigned char *sha1);

/*
 * Return true iff abbrev_name is a possible abbreviation for
 * full_name according to the rules defined by ref_rev_parse_rules in
 * refs.c.
 */
extern int refname_match(const char *abbrev_name, const char *full_name);

extern int create_symref(const char *ref, const char *refs_heads_master, const char *logmsg);
extern int validate_headref(const char *ref);

extern int base_name_compare(const char *name1, int len1, int mode1, const char *name2, int len2, int mode2);
extern int df_name_compare(const char *name1, int len1, int mode1, const char *name2, int len2, int mode2);
extern int name_compare(const char *name1, size_t len1, const char *name2, size_t len2);
extern int cache_name_stage_compare(const char *name1, int len1, int stage1, const char *name2, int len2, int stage2);

extern void *read_object_with_reference(const unsigned char *sha1,
					const char *required_type,
					unsigned long *size,
					unsigned char *sha1_ret);

extern struct object *peel_to_type(const char *name, int namelen,
				   struct object *o, enum object_type);

enum date_mode {
	DATE_NORMAL = 0,
	DATE_RELATIVE,
	DATE_SHORT,
	DATE_LOCAL,
	DATE_ISO8601,
	DATE_RFC2822,
	DATE_RAW
};

const char *show_date(unsigned long time, int timezone, enum date_mode mode);
void show_date_relative(unsigned long time, int tz, const struct timeval *now,
			struct strbuf *timebuf);
int parse_date(const char *date, char *buf, int bufsize);
int parse_date_basic(const char *date, unsigned long *timestamp, int *offset);
int parse_expiry_date(const char *date, unsigned long *timestamp);
void datestamp(char *buf, int bufsize);
#define approxidate(s) approxidate_careful((s), NULL)
unsigned long approxidate_careful(const char *, int *);
unsigned long approxidate_relative(const char *date, const struct timeval *now);
enum date_mode parse_date_format(const char *format);
int date_overflows(unsigned long date);

#define IDENT_STRICT	       1
#define IDENT_NO_DATE	       2
#define IDENT_NO_NAME	       4
extern const char *git_author_info(int);
extern const char *git_committer_info(int);
extern const char *fmt_ident(const char *name, const char *email, const char *date_str, int);
extern const char *fmt_name(const char *name, const char *email);
extern const char *ident_default_email(void);
extern const char *git_editor(void);
extern const char *git_pager(int stdout_is_tty);
extern int git_ident_config(const char *, const char *, void *);

struct ident_split {
	const char *name_begin;
	const char *name_end;
	const char *mail_begin;
	const char *mail_end;
	const char *date_begin;
	const char *date_end;
	const char *tz_begin;
	const char *tz_end;
};
/*
 * Signals an success with 0, but time part of the result may be NULL
 * if the input lacks timestamp and zone
 */
extern int split_ident_line(struct ident_split *, const char *, int);

/*
 * Like show_date, but pull the timestamp and tz parameters from
 * the ident_split. It will also sanity-check the values and produce
 * a well-known sentinel date if they appear bogus.
 */
const char *show_ident_date(const struct ident_split *id, enum date_mode mode);

/*
 * Compare split idents for equality or strict ordering. Note that we
 * compare only the ident part of the line, ignoring any timestamp.
 *
 * Because there are two fields, we must choose one as the primary key; we
 * currently arbitrarily pick the email.
 */
extern int ident_cmp(const struct ident_split *, const struct ident_split *);

struct checkout {
	struct index_state *istate;
	const char *base_dir;
	int base_dir_len;
	unsigned force:1,
		 quiet:1,
		 not_new:1,
		 refresh_cache:1;
};

#define TEMPORARY_FILENAME_LENGTH 25
extern int checkout_entry(struct cache_entry *ce, const struct checkout *state, char *topath);

struct cache_def {
	struct strbuf path;
	int flags;
	int track_flags;
	int prefix_len_stat_func;
};
#define CACHE_DEF_INIT { STRBUF_INIT, 0, 0, 0 }
static inline void cache_def_clear(struct cache_def *cache)
{
	strbuf_release(&cache->path);
}

extern int has_symlink_leading_path(const char *name, int len);
extern int threaded_has_symlink_leading_path(struct cache_def *, const char *, int);
extern int check_leading_path(const char *name, int len);
extern int has_dirs_only_path(const char *name, int len, int prefix_len);
extern void schedule_dir_for_removal(const char *name, int len);
extern void remove_scheduled_dirs(void);

extern struct alternate_object_database {
	struct alternate_object_database *next;
	char *name;
	char base[FLEX_ARRAY]; /* more */
} *alt_odb_list;
extern void prepare_alt_odb(void);
extern void read_info_alternates(const char * relative_base, int depth);
extern void add_to_alternates_file(const char *reference);
typedef int alt_odb_fn(struct alternate_object_database *, void *);
extern void foreach_alt_odb(alt_odb_fn, void*);

struct pack_window {
	struct pack_window *next;
	unsigned char *base;
	off_t offset;
	size_t len;
	unsigned int last_used;
	unsigned int inuse_cnt;
};

extern struct packed_git {
	struct packed_git *next;
	struct pack_window *windows;
	off_t pack_size;
	const void *index_data;
	size_t index_size;
	uint32_t num_objects;
	uint32_t num_bad_objects;
	unsigned char *bad_object_sha1;
	int index_version;
	time_t mtime;
	int pack_fd;
	unsigned pack_local:1,
		 pack_keep:1,
		 do_not_close:1;
	unsigned char sha1[20];
	/* something like ".git/objects/pack/xxxxx.pack" */
	char pack_name[FLEX_ARRAY]; /* more */
} *packed_git;

struct pack_entry {
	off_t offset;
	unsigned char sha1[20];
	struct packed_git *p;
};

extern struct packed_git *parse_pack_index(unsigned char *sha1, const char *idx_path);

/* A hook for count-objects to report invalid files in pack directory */
extern void (*report_garbage)(const char *desc, const char *path);

extern void prepare_packed_git(void);
extern void reprepare_packed_git(void);
extern void install_packed_git(struct packed_git *pack);

extern struct packed_git *find_sha1_pack(const unsigned char *sha1,
					 struct packed_git *packs);

extern void pack_report(void);

/*
 * mmap the index file for the specified packfile (if it is not
 * already mmapped).  Return 0 on success.
 */
extern int open_pack_index(struct packed_git *);

/*
 * munmap the index file for the specified packfile (if it is
 * currently mmapped).
 */
extern void close_pack_index(struct packed_git *);

extern unsigned char *use_pack(struct packed_git *, struct pack_window **, off_t, unsigned long *);
extern void close_pack_windows(struct packed_git *);
extern void unuse_pack(struct pack_window **);
extern void free_pack_by_name(const char *);
extern void clear_delta_base_cache(void);
extern struct packed_git *add_packed_git(const char *, int, int);

/*
 * Return the SHA-1 of the nth object within the specified packfile.
 * Open the index if it is not already open.  The return value points
 * at the SHA-1 within the mmapped index.  Return NULL if there is an
 * error.
 */
extern const unsigned char *nth_packed_object_sha1(struct packed_git *, uint32_t n);

/*
 * Return the offset of the nth object within the specified packfile.
 * The index must already be opened.
 */
extern off_t nth_packed_object_offset(const struct packed_git *, uint32_t n);

/*
 * If the object named sha1 is present in the specified packfile,
 * return its offset within the packfile; otherwise, return 0.
 */
extern off_t find_pack_entry_one(const unsigned char *sha1, struct packed_git *);

extern int is_pack_valid(struct packed_git *);
extern void *unpack_entry(struct packed_git *, off_t, enum object_type *, unsigned long *);
extern unsigned long unpack_object_header_buffer(const unsigned char *buf, unsigned long len, enum object_type *type, unsigned long *sizep);
extern unsigned long get_size_from_delta(struct packed_git *, struct pack_window **, off_t);
extern int unpack_object_header(struct packed_git *, struct pack_window **, off_t *, unsigned long *);

struct object_info {
	/* Request */
	enum object_type *typep;
	unsigned long *sizep;
	unsigned long *disk_sizep;
	unsigned char *delta_base_sha1;

	/* Response */
	enum {
		OI_CACHED,
		OI_LOOSE,
		OI_PACKED,
		OI_DBCACHED
	} whence;
	union {
		/*
		 * struct {
		 * 	... Nothing to expose in this case
		 * } cached;
		 * struct {
		 * 	... Nothing to expose in this case
		 * } loose;
		 */
		struct {
			struct packed_git *pack;
			off_t offset;
			unsigned int is_delta;
		} packed;
	} u;
};
extern int sha1_object_info_extended(const unsigned char *, struct object_info *, unsigned flags);

/* Dumb servers support */
extern int update_server_info(int);

/* git_config_parse_key() returns these negated: */
#define CONFIG_INVALID_KEY 1
#define CONFIG_NO_SECTION_OR_NAME 2
/* git_config_set(), git_config_set_multivar() return the above or these: */
#define CONFIG_NO_LOCK -1
#define CONFIG_INVALID_FILE 3
#define CONFIG_NO_WRITE 4
#define CONFIG_NOTHING_SET 5
#define CONFIG_INVALID_PATTERN 6
#define CONFIG_GENERIC_ERROR 7

#define CONFIG_REGEX_NONE ((void *)1)

struct git_config_source {
	unsigned int use_stdin:1;
	const char *file;
	const char *blob;
};

typedef int (*config_fn_t)(const char *, const char *, void *);
extern int git_default_config(const char *, const char *, void *);
extern int git_config_from_file(config_fn_t fn, const char *, void *);
extern int git_config_from_buf(config_fn_t fn, const char *name,
			       const char *buf, size_t len, void *data);
extern void git_config_push_parameter(const char *text);
extern int git_config_from_parameters(config_fn_t fn, void *data);
extern int git_config(config_fn_t fn, void *);
extern int git_config_with_options(config_fn_t fn, void *,
				   struct git_config_source *config_source,
				   int respect_includes);
extern int git_config_early(config_fn_t fn, void *, const char *repo_config);
extern int git_parse_ulong(const char *, unsigned long *);
extern int git_config_int(const char *, const char *);
extern int64_t git_config_int64(const char *, const char *);
extern unsigned long git_config_ulong(const char *, const char *);
extern int git_config_bool_or_int(const char *, const char *, int *);
extern int git_config_bool(const char *, const char *);
extern int git_config_maybe_bool(const char *, const char *);
extern int git_config_string(const char **, const char *, const char *);
extern int git_config_pathname(const char **, const char *, const char *);
extern int git_config_set_in_file(const char *, const char *, const char *);
extern int git_config_set(const char *, const char *);
extern int git_config_parse_key(const char *, char **, int *);
extern int git_config_set_multivar(const char *, const char *, const char *, int);
extern int git_config_set_multivar_in_file(const char *, const char *, const char *, const char *, int);
extern int git_config_rename_section(const char *, const char *);
extern int git_config_rename_section_in_file(const char *, const char *, const char *);
extern const char *git_etc_gitconfig(void);
extern int check_repository_format_version(const char *var, const char *value, void *cb);
extern int git_env_bool(const char *, int);
extern int git_config_system(void);
extern int config_error_nonbool(const char *);
#if defined(__GNUC__)
#define config_error_nonbool(s) (config_error_nonbool(s), const_error())
#endif
extern const char *get_log_output_encoding(void);
extern const char *get_commit_output_encoding(void);

extern int git_config_parse_parameter(const char *, config_fn_t fn, void *data);

struct config_include_data {
	int depth;
	config_fn_t fn;
	void *data;
};
#define CONFIG_INCLUDE_INIT { 0 }
extern int git_config_include(const char *name, const char *value, void *data);

/*
 * Match and parse a config key of the form:
 *
 *   section.(subsection.)?key
 *
 * (i.e., what gets handed to a config_fn_t). The caller provides the section;
 * we return -1 if it does not match, 0 otherwise. The subsection and key
 * out-parameters are filled by the function (and subsection is NULL if it is
 * missing).
 */
extern int parse_config_key(const char *var,
			    const char *section,
			    const char **subsection, int *subsection_len,
			    const char **key);

extern int committer_ident_sufficiently_given(void);
extern int author_ident_sufficiently_given(void);

extern const char *git_commit_encoding;
extern const char *git_log_output_encoding;
extern const char *git_mailmap_file;
extern const char *git_mailmap_blob;

/* IO helper functions */
extern void maybe_flush_or_die(FILE *, const char *);
extern int copy_fd(int ifd, int ofd);
extern int copy_file(const char *dst, const char *src, int mode);
extern int copy_file_with_time(const char *dst, const char *src, int mode);
extern void write_or_die(int fd, const void *buf, size_t count);
extern int write_or_whine(int fd, const void *buf, size_t count, const char *msg);
extern int write_or_whine_pipe(int fd, const void *buf, size_t count, const char *msg);
extern void fsync_or_die(int fd, const char *);

extern ssize_t read_in_full(int fd, void *buf, size_t count);
extern ssize_t write_in_full(int fd, const void *buf, size_t count);
extern ssize_t pread_in_full(int fd, void *buf, size_t count, off_t offset);

static inline ssize_t write_str_in_full(int fd, const char *str)
{
	return write_in_full(fd, str, strlen(str));
}

/* pager.c */
extern void setup_pager(void);
extern const char *pager_program;
extern int pager_in_use(void);
extern int pager_use_color;
extern int term_columns(void);
extern int decimal_width(int);
extern int check_pager_config(const char *cmd);

extern const char *editor_program;
extern const char *askpass_program;
extern const char *excludes_file;

/* base85 */
int decode_85(char *dst, const char *line, int linelen);
void encode_85(char *buf, const unsigned char *data, int bytes);

/* alloc.c */
extern void *alloc_blob_node(void);
extern void *alloc_tree_node(void);
extern void *alloc_commit_node(void);
extern void *alloc_tag_node(void);
extern void *alloc_object_node(void);
extern void alloc_report(void);
extern unsigned int alloc_commit_index(void);

/* pkt-line.c */
void packet_trace_identity(const char *prog);

/* add */
/*
 * return 0 if success, 1 - if addition of a file failed and
 * ADD_FILES_IGNORE_ERRORS was specified in flags
 */
int add_files_to_cache(const char *prefix, const struct pathspec *pathspec, int flags);

/* diff.c */
extern int diff_auto_refresh_index;

/* match-trees.c */
void shift_tree(const unsigned char *, const unsigned char *, unsigned char *, int);
void shift_tree_by(const unsigned char *, const unsigned char *, unsigned char *, const char *);

/*
 * whitespace rules.
 * used by both diff and apply
 * last two digits are tab width
 */
#define WS_BLANK_AT_EOL         0100
#define WS_SPACE_BEFORE_TAB     0200
#define WS_INDENT_WITH_NON_TAB  0400
#define WS_CR_AT_EOL           01000
#define WS_BLANK_AT_EOF        02000
#define WS_TAB_IN_INDENT       04000
#define WS_TRAILING_SPACE      (WS_BLANK_AT_EOL|WS_BLANK_AT_EOF)
#define WS_DEFAULT_RULE (WS_TRAILING_SPACE|WS_SPACE_BEFORE_TAB|8)
#define WS_TAB_WIDTH_MASK        077
extern unsigned whitespace_rule_cfg;
extern unsigned whitespace_rule(const char *);
extern unsigned parse_whitespace_rule(const char *);
extern unsigned ws_check(const char *line, int len, unsigned ws_rule);
extern void ws_check_emit(const char *line, int len, unsigned ws_rule, FILE *stream, const char *set, const char *reset, const char *ws);
extern char *whitespace_error_string(unsigned ws);
extern void ws_fix_copy(struct strbuf *, const char *, int, unsigned, int *);
extern int ws_blank_line(const char *line, int len, unsigned ws_rule);
#define ws_tab_width(rule)     ((rule) & WS_TAB_WIDTH_MASK)

/* ls-files */
int report_path_error(const char *ps_matched, const struct pathspec *pathspec, const char *prefix);
void overlay_tree_on_cache(const char *tree_name, const char *prefix);

char *alias_lookup(const char *alias);
int split_cmdline(char *cmdline, const char ***argv);
/* Takes a negative value returned by split_cmdline */
const char *split_cmdline_strerror(int cmdline_errno);

/* git.c */
struct startup_info {
	int have_repository;
	const char *prefix;
};
extern struct startup_info *startup_info;

/* merge.c */
struct commit_list;
int try_merge_command(const char *strategy, size_t xopts_nr,
		const char **xopts, struct commit_list *common,
		const char *head_arg, struct commit_list *remotes);
int checkout_fast_forward(const unsigned char *from,
			  const unsigned char *to,
			  int overwrite_ignore);


int sane_execvp(const char *file, char *const argv[]);

/*
 * A struct to encapsulate the concept of whether a file has changed
 * since we last checked it. This uses criteria similar to those used
 * for the index.
 */
struct stat_validity {
	struct stat_data *sd;
};

void stat_validity_clear(struct stat_validity *sv);

/*
 * Returns 1 if the path is a regular file (or a symlink to a regular
 * file) and matches the saved stat_validity, 0 otherwise.  A missing
 * or inaccessible file is considered a match if the struct was just
 * initialized, or if the previous update found an inaccessible file.
 */
int stat_validity_check(struct stat_validity *sv, const char *path);

/*
 * Update the stat_validity from a file opened at descriptor fd. If
 * the file is missing, inaccessible, or not a regular file, then
 * future calls to stat_validity_check will match iff one of those
 * conditions continues to be true.
 */
void stat_validity_update(struct stat_validity *sv, int fd);

int versioncmp(const char *s1, const char *s2);

#endif /* CACHE_H */<|MERGE_RESOLUTION|>--- conflicted
+++ resolved
@@ -849,11 +849,7 @@
 int longest_ancestor_length(const char *path, struct string_list *prefixes);
 char *strip_path_suffix(const char *path, const char *suffix);
 int daemon_avoid_alias(const char *path);
-<<<<<<< HEAD
-=======
-int offset_1st_component(const char *path);
 extern int is_ntfs_dotgit(const char *name);
->>>>>>> 9a8c2b67
 
 /* object replacement */
 #define LOOKUP_REPLACE_OBJECT 1
