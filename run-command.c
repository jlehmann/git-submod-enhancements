#include "cache.h"
#include "run-command.h"
#include "exec_cmd.h"

static inline void close_pair(int fd[2])
{
	close(fd[0]);
	close(fd[1]);
}

static inline void dup_devnull(int to)
{
	int fd = open("/dev/null", O_RDWR);
	dup2(fd, to);
	close(fd);
}

<<<<<<< HEAD
static const char **prepare_shell_cmd(const char **argv)
{
	int argc, nargc = 0;
	const char **nargv;

	for (argc = 0; argv[argc]; argc++)
		; /* just counting */
	/* +1 for NULL, +3 for "sh -c" plus extra $0 */
	nargv = xmalloc(sizeof(*nargv) * (argc + 1 + 3));

	if (argc < 1)
		die("BUG: shell command is empty");

	if (strcspn(argv[0], "|&;<>()$`\\\"' \t\n*?[#~=%") != strlen(argv[0])) {
		nargv[nargc++] = "sh";
		nargv[nargc++] = "-c";

		if (argc < 2)
			nargv[nargc++] = argv[0];
		else {
			struct strbuf arg0 = STRBUF_INIT;
			strbuf_addf(&arg0, "%s \"$@\"", argv[0]);
			nargv[nargc++] = strbuf_detach(&arg0, NULL);
		}
	}

	for (argc = 0; argv[argc]; argc++)
		nargv[nargc++] = argv[argc];
	nargv[nargc] = NULL;

	return nargv;
}

#ifndef WIN32
static int execv_shell_cmd(const char **argv)
{
	const char **nargv = prepare_shell_cmd(argv);
	trace_argv_printf(nargv, "trace: exec:");
	execvp(nargv[0], (char **)nargv);
	free(nargv);
	return -1;
}
#endif

=======
#ifndef WIN32
static int child_err = 2;
static int child_notifier = -1;

static void notify_parent(void)
{
	write(child_notifier, "", 1);
}

static NORETURN void die_child(const char *err, va_list params)
{
	char msg[4096];
	int len = vsnprintf(msg, sizeof(msg), err, params);
	if (len > sizeof(msg))
		len = sizeof(msg);

	write(child_err, "fatal: ", 7);
	write(child_err, msg, len);
	write(child_err, "\n", 1);
	exit(128);
}

static inline void set_cloexec(int fd)
{
	int flags = fcntl(fd, F_GETFD);
	if (flags >= 0)
		fcntl(fd, F_SETFD, flags | FD_CLOEXEC);
}
#endif

static int wait_or_whine(pid_t pid, const char *argv0, int silent_exec_failure)
{
	int status, code = -1;
	pid_t waiting;
	int failed_errno = 0;

	while ((waiting = waitpid(pid, &status, 0)) < 0 && errno == EINTR)
		;	/* nothing */

	if (waiting < 0) {
		failed_errno = errno;
		error("waitpid for %s failed: %s", argv0, strerror(errno));
	} else if (waiting != pid) {
		error("waitpid is confused (%s)", argv0);
	} else if (WIFSIGNALED(status)) {
		code = WTERMSIG(status);
		error("%s died of signal %d", argv0, code);
		/*
		 * This return value is chosen so that code & 0xff
		 * mimics the exit code that a POSIX shell would report for
		 * a program that died from this signal.
		 */
		code -= 128;
	} else if (WIFEXITED(status)) {
		code = WEXITSTATUS(status);
		/*
		 * Convert special exit code when execvp failed.
		 */
		if (code == 127) {
			code = -1;
			failed_errno = ENOENT;
			if (!silent_exec_failure)
				error("cannot run %s: %s", argv0,
					strerror(ENOENT));
		}
	} else {
		error("waitpid is confused (%s)", argv0);
	}
	errno = failed_errno;
	return code;
}

>>>>>>> 6b02de3b
int start_command(struct child_process *cmd)
{
	int need_in, need_out, need_err;
	int fdin[2], fdout[2], fderr[2];
	int failed_errno = failed_errno;

	/*
	 * In case of errors we must keep the promise to close FDs
	 * that have been passed in via ->in and ->out.
	 */

	need_in = !cmd->no_stdin && cmd->in < 0;
	if (need_in) {
		if (pipe(fdin) < 0) {
			failed_errno = errno;
			if (cmd->out > 0)
				close(cmd->out);
			goto fail_pipe;
		}
		cmd->in = fdin[1];
	}

	need_out = !cmd->no_stdout
		&& !cmd->stdout_to_stderr
		&& cmd->out < 0;
	if (need_out) {
		if (pipe(fdout) < 0) {
			failed_errno = errno;
			if (need_in)
				close_pair(fdin);
			else if (cmd->in)
				close(cmd->in);
			goto fail_pipe;
		}
		cmd->out = fdout[0];
	}

	need_err = !cmd->no_stderr && cmd->err < 0;
	if (need_err) {
		if (pipe(fderr) < 0) {
			failed_errno = errno;
			if (need_in)
				close_pair(fdin);
			else if (cmd->in)
				close(cmd->in);
			if (need_out)
				close_pair(fdout);
			else if (cmd->out)
				close(cmd->out);
fail_pipe:
			error("cannot create pipe for %s: %s",
				cmd->argv[0], strerror(failed_errno));
			errno = failed_errno;
			return -1;
		}
		cmd->err = fderr[0];
	}

	trace_argv_printf(cmd->argv, "trace: run_command:");

#ifndef WIN32
{
	int notify_pipe[2];
	if (pipe(notify_pipe))
		notify_pipe[0] = notify_pipe[1] = -1;

	fflush(NULL);
	cmd->pid = fork();
	if (!cmd->pid) {
		/*
		 * Redirect the channel to write syscall error messages to
		 * before redirecting the process's stderr so that all die()
		 * in subsequent call paths use the parent's stderr.
		 */
		if (cmd->no_stderr || need_err) {
			child_err = dup(2);
			set_cloexec(child_err);
		}
		set_die_routine(die_child);

		close(notify_pipe[0]);
		set_cloexec(notify_pipe[1]);
		child_notifier = notify_pipe[1];
		atexit(notify_parent);

		if (cmd->no_stdin)
			dup_devnull(0);
		else if (need_in) {
			dup2(fdin[0], 0);
			close_pair(fdin);
		} else if (cmd->in) {
			dup2(cmd->in, 0);
			close(cmd->in);
		}

		if (cmd->no_stderr)
			dup_devnull(2);
		else if (need_err) {
			dup2(fderr[1], 2);
			close_pair(fderr);
		}

		if (cmd->no_stdout)
			dup_devnull(1);
		else if (cmd->stdout_to_stderr)
			dup2(2, 1);
		else if (need_out) {
			dup2(fdout[1], 1);
			close_pair(fdout);
		} else if (cmd->out > 1) {
			dup2(cmd->out, 1);
			close(cmd->out);
		}

		if (cmd->dir && chdir(cmd->dir))
			die_errno("exec '%s': cd to '%s' failed", cmd->argv[0],
			    cmd->dir);
		if (cmd->env) {
			for (; *cmd->env; cmd->env++) {
				if (strchr(*cmd->env, '='))
					putenv((char *)*cmd->env);
				else
					unsetenv(*cmd->env);
			}
		}
		if (cmd->preexec_cb) {
			/*
			 * We cannot predict what the pre-exec callback does.
			 * Forgo parent notification.
			 */
			close(child_notifier);
			child_notifier = -1;

			cmd->preexec_cb();
		}
		if (cmd->git_cmd) {
			execv_git_cmd(cmd->argv);
		} else if (cmd->use_shell) {
			execv_shell_cmd(cmd->argv);
		} else {
			execvp(cmd->argv[0], (char *const*) cmd->argv);
		}
		/*
		 * Do not check for cmd->silent_exec_failure; the parent
		 * process will check it when it sees this exit code.
		 */
		if (errno == ENOENT)
			exit(127);
		else
			die_errno("cannot exec '%s'", cmd->argv[0]);
	}
	if (cmd->pid < 0)
		error("cannot fork() for %s: %s", cmd->argv[0],
			strerror(failed_errno = errno));

	/*
	 * Wait for child's execvp. If the execvp succeeds (or if fork()
	 * failed), EOF is seen immediately by the parent. Otherwise, the
	 * child process sends a single byte.
	 * Note that use of this infrastructure is completely advisory,
	 * therefore, we keep error checks minimal.
	 */
	close(notify_pipe[1]);
	if (read(notify_pipe[0], &notify_pipe[1], 1) == 1) {
		/*
		 * At this point we know that fork() succeeded, but execvp()
		 * failed. Errors have been reported to our stderr.
		 */
		wait_or_whine(cmd->pid, cmd->argv[0],
			      cmd->silent_exec_failure);
		failed_errno = errno;
		cmd->pid = -1;
	}
	close(notify_pipe[0]);
}
#else
{
	int s0 = -1, s1 = -1, s2 = -1;	/* backups of stdin, stdout, stderr */
	const char **sargv = cmd->argv;
	char **env = environ;

	if (cmd->no_stdin) {
		s0 = dup(0);
		dup_devnull(0);
	} else if (need_in) {
		s0 = dup(0);
		dup2(fdin[0], 0);
	} else if (cmd->in) {
		s0 = dup(0);
		dup2(cmd->in, 0);
	}

	if (cmd->no_stderr) {
		s2 = dup(2);
		dup_devnull(2);
	} else if (need_err) {
		s2 = dup(2);
		dup2(fderr[1], 2);
	}

	if (cmd->no_stdout) {
		s1 = dup(1);
		dup_devnull(1);
	} else if (cmd->stdout_to_stderr) {
		s1 = dup(1);
		dup2(2, 1);
	} else if (need_out) {
		s1 = dup(1);
		dup2(fdout[1], 1);
	} else if (cmd->out > 1) {
		s1 = dup(1);
		dup2(cmd->out, 1);
	}

	if (cmd->dir)
		die("chdir in start_command() not implemented");
	if (cmd->env)
		env = make_augmented_environ(cmd->env);

	if (cmd->git_cmd) {
		cmd->argv = prepare_git_cmd(cmd->argv);
	} else if (cmd->use_shell) {
		cmd->argv = prepare_shell_cmd(cmd->argv);
	}

	cmd->pid = mingw_spawnvpe(cmd->argv[0], cmd->argv, env);
	failed_errno = errno;
	if (cmd->pid < 0 && (!cmd->silent_exec_failure || errno != ENOENT))
		error("cannot spawn %s: %s", cmd->argv[0], strerror(errno));

	if (cmd->env)
		free_environ(env);
	if (cmd->git_cmd)
		free(cmd->argv);

	cmd->argv = sargv;
	if (s0 >= 0)
		dup2(s0, 0), close(s0);
	if (s1 >= 0)
		dup2(s1, 1), close(s1);
	if (s2 >= 0)
		dup2(s2, 2), close(s2);
}
#endif

	if (cmd->pid < 0) {
		if (need_in)
			close_pair(fdin);
		else if (cmd->in)
			close(cmd->in);
		if (need_out)
			close_pair(fdout);
		else if (cmd->out)
			close(cmd->out);
		if (need_err)
			close_pair(fderr);
		errno = failed_errno;
		return -1;
	}

	if (need_in)
		close(fdin[0]);
	else if (cmd->in)
		close(cmd->in);

	if (need_out)
		close(fdout[1]);
	else if (cmd->out)
		close(cmd->out);

	if (need_err)
		close(fderr[1]);

	return 0;
}

int finish_command(struct child_process *cmd)
{
	return wait_or_whine(cmd->pid, cmd->argv[0], cmd->silent_exec_failure);
}

int run_command(struct child_process *cmd)
{
	int code = start_command(cmd);
	if (code)
		return code;
	return finish_command(cmd);
}

static void prepare_run_command_v_opt(struct child_process *cmd,
				      const char **argv,
				      int opt)
{
	memset(cmd, 0, sizeof(*cmd));
	cmd->argv = argv;
	cmd->no_stdin = opt & RUN_COMMAND_NO_STDIN ? 1 : 0;
	cmd->git_cmd = opt & RUN_GIT_CMD ? 1 : 0;
	cmd->stdout_to_stderr = opt & RUN_COMMAND_STDOUT_TO_STDERR ? 1 : 0;
	cmd->silent_exec_failure = opt & RUN_SILENT_EXEC_FAILURE ? 1 : 0;
	cmd->use_shell = opt & RUN_USING_SHELL ? 1 : 0;
}

int run_command_v_opt(const char **argv, int opt)
{
	struct child_process cmd;
	prepare_run_command_v_opt(&cmd, argv, opt);
	return run_command(&cmd);
}

int run_command_v_opt_cd_env(const char **argv, int opt, const char *dir, const char *const *env)
{
	struct child_process cmd;
	prepare_run_command_v_opt(&cmd, argv, opt);
	cmd.dir = dir;
	cmd.env = env;
	return run_command(&cmd);
}

#ifdef WIN32
static unsigned __stdcall run_thread(void *data)
{
	struct async *async = data;
	return async->proc(async->fd_for_proc, async->data);
}
#endif

int start_async(struct async *async)
{
	int pipe_out[2];

	if (pipe(pipe_out) < 0)
		return error("cannot create pipe: %s", strerror(errno));
	async->out = pipe_out[0];

#ifndef WIN32
	/* Flush stdio before fork() to avoid cloning buffers */
	fflush(NULL);

	async->pid = fork();
	if (async->pid < 0) {
		error("fork (async) failed: %s", strerror(errno));
		close_pair(pipe_out);
		return -1;
	}
	if (!async->pid) {
		close(pipe_out[0]);
		exit(!!async->proc(pipe_out[1], async->data));
	}
	close(pipe_out[1]);
#else
	async->fd_for_proc = pipe_out[1];
	async->tid = (HANDLE) _beginthreadex(NULL, 0, run_thread, async, 0, NULL);
	if (!async->tid) {
		error("cannot create thread: %s", strerror(errno));
		close_pair(pipe_out);
		return -1;
	}
#endif
	return 0;
}

int finish_async(struct async *async)
{
#ifndef WIN32
	int ret = wait_or_whine(async->pid, "child process", 0);
#else
	DWORD ret = 0;
	if (WaitForSingleObject(async->tid, INFINITE) != WAIT_OBJECT_0)
		ret = error("waiting for thread failed: %lu", GetLastError());
	else if (!GetExitCodeThread(async->tid, &ret))
		ret = error("cannot get thread exit code: %lu", GetLastError());
	CloseHandle(async->tid);
#endif
	return ret;
}

int run_hook(const char *index_file, const char *name, ...)
{
	struct child_process hook;
	const char **argv = NULL, *env[2];
	char index[PATH_MAX];
	va_list args;
	int ret;
	size_t i = 0, alloc = 0;

	if (access(git_path("hooks/%s", name), X_OK) < 0)
		return 0;

	va_start(args, name);
	ALLOC_GROW(argv, i + 1, alloc);
	argv[i++] = git_path("hooks/%s", name);
	while (argv[i-1]) {
		ALLOC_GROW(argv, i + 1, alloc);
		argv[i++] = va_arg(args, const char *);
	}
	va_end(args);

	memset(&hook, 0, sizeof(hook));
	hook.argv = argv;
	hook.no_stdin = 1;
	hook.stdout_to_stderr = 1;
	if (index_file) {
		snprintf(index, sizeof(index), "GIT_INDEX_FILE=%s", index_file);
		env[0] = index;
		env[1] = NULL;
		hook.env = env;
	}

	ret = run_command(&hook);
	free(argv);
	return ret;
}<|MERGE_RESOLUTION|>--- conflicted
+++ resolved
@@ -15,7 +15,6 @@
 	close(fd);
 }
 
-<<<<<<< HEAD
 static const char **prepare_shell_cmd(const char **argv)
 {
 	int argc, nargc = 0;
@@ -60,7 +59,6 @@
 }
 #endif
 
-=======
 #ifndef WIN32
 static int child_err = 2;
 static int child_notifier = -1;
@@ -133,7 +131,6 @@
 	return code;
 }
 
->>>>>>> 6b02de3b
 int start_command(struct child_process *cmd)
 {
 	int need_in, need_out, need_err;
