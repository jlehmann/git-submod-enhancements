#!/bin/sh

test_description='git add -u with path limiting

This test creates a working tree state with three files:

  top (previously committed, modified)
  dir/sub (previously committed, modified)
  dir/other (untracked)

and issues a git add -u with path limiting on "dir" to add
only the updates to dir/sub.'

. ./test-lib.sh

<<<<<<< HEAD
test_expect_success 'setup' '
echo initial >top &&
mkdir dir &&
echo initial >dir/sub &&
git add dir/sub top &&
git-commit -m initial &&
echo changed >top &&
echo changed >dir/sub &&
echo other >dir/other
'

test_expect_success 'update' 'git add -u dir'

test_expect_success 'update touched correct path' \
  'test "`git diff-files --name-status dir/sub`" = ""'

test_expect_success 'update did not touch other tracked files' \
  'test "`git diff-files --name-status top`" = "M	top"'

test_expect_success 'update did not touch untracked files' \
  'test "`git diff-files --name-status dir/other`" = ""'
=======
test_expect_success setup '
	echo initial >check &&
	echo initial >top &&
	mkdir dir1 dir2 &&
	echo initial >dir1/sub1 &&
	echo initial >dir1/sub2 &&
	echo initial >dir2/sub3 &&
	git add check dir1 dir2 top &&
	test_tick
	git-commit -m initial &&

	echo changed >check &&
	echo changed >top &&
	echo changed >dir2/sub3 &&
	rm -f dir1/sub1 &&
	echo other >dir2/other
'

test_expect_success update '
	git add -u dir1 dir2
'

test_expect_success 'update noticed a removal' '
	test "$(git-ls-files dir1/sub1)" = ""
'

test_expect_success 'update touched correct path' '
	test "$(git-diff-files --name-status dir2/sub3)" = ""
'

test_expect_success 'update did not touch other tracked files' '
	test "$(git-diff-files --name-status check)" = "M	check" &&
	test "$(git-diff-files --name-status top)" = "M	top"
'

test_expect_success 'update did not touch untracked files' '
	test "$(git-ls-files dir2/other)" = ""
'

test_expect_success 'cache tree has not been corrupted' '

	git ls-files -s |
	sed -e "s/ 0	/	/" >expect &&
	git ls-tree -r $(git write-tree) |
	sed -e "s/ blob / /" >current &&
	diff -u expect current

'

test_expect_success 'update from a subdirectory' '
	(
		cd dir1 &&
		echo more >sub2 &&
		git add -u sub2
	)
'

test_expect_success 'change gets noticed' '

	test "$(git diff-files --name-status dir1)" = ""

'
>>>>>>> b13ef491

test_done<|MERGE_RESOLUTION|>--- conflicted
+++ resolved
@@ -13,29 +13,6 @@
 
 . ./test-lib.sh
 
-<<<<<<< HEAD
-test_expect_success 'setup' '
-echo initial >top &&
-mkdir dir &&
-echo initial >dir/sub &&
-git add dir/sub top &&
-git-commit -m initial &&
-echo changed >top &&
-echo changed >dir/sub &&
-echo other >dir/other
-'
-
-test_expect_success 'update' 'git add -u dir'
-
-test_expect_success 'update touched correct path' \
-  'test "`git diff-files --name-status dir/sub`" = ""'
-
-test_expect_success 'update did not touch other tracked files' \
-  'test "`git diff-files --name-status top`" = "M	top"'
-
-test_expect_success 'update did not touch untracked files' \
-  'test "`git diff-files --name-status dir/other`" = ""'
-=======
 test_expect_success setup '
 	echo initial >check &&
 	echo initial >top &&
@@ -98,6 +75,5 @@
 	test "$(git diff-files --name-status dir1)" = ""
 
 '
->>>>>>> b13ef491
 
 test_done