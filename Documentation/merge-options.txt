--commit::
--no-commit::
	Perform the merge and commit the result. This option can
	be used to override --no-commit.
+
With --no-commit perform the merge but pretend the merge
failed and do not autocommit, to give the user a chance to
inspect and further tweak the merge result before committing.

--ff::
--no-ff::
	Do not generate a merge commit if the merge resolved as
	a fast-forward, only update the branch pointer. This is
	the default behavior of git-merge.
+
With --no-ff Generate a merge commit even if the merge
resolved as a fast-forward.

--log::
--no-log::
	In addition to branch names, populate the log message with
	one-line descriptions from the actual commits that are being
	merged.
+
With --no-log do not list one-line descriptions from the
actual commits being merged.


--stat::
-n::
--no-stat::
	Show a diffstat at the end of the merge. The diffstat is also
	controlled by the configuration option merge.stat.
+
With -n or --no-stat do not show a diffstat at the end of the
merge.

--squash::
--no-squash::
	Produce the working tree and index state as if a real
	merge happened (except for the merge information),
	but do not actually make a commit or
	move the `HEAD`, nor record `$GIT_DIR/MERGE_HEAD` to
	cause the next `git commit` command to create a merge
	commit.  This allows you to create a single commit on
	top of the current branch whose effect is the same as
	merging another branch (or more in case of an octopus).
+
With --no-squash perform the merge and commit the result. This
option can be used to override --squash.

--ff-only::
	Refuse to merge and exit with a non-zero status unless the
	current `HEAD` is already up-to-date or the merge can be
	resolved as a fast-forward.

-s <strategy>::
--strategy=<strategy>::
	Use the given merge strategy; can be supplied more than
	once to specify them in the order they should be tried.
	If there is no `-s` option, a built-in list of strategies
<<<<<<< HEAD
	is used instead ('git merge-recursive' when merging a single
	head, 'git merge-octopus' otherwise).
=======
	is used instead ('git-merge-recursive' when merging a single
	head, 'git-merge-octopus' otherwise).
>>>>>>> 566c5111

--summary::
--no-summary::
	Synonyms to --stat and --no-stat; these are deprecated and will be
	removed in the future.

-q::
--quiet::
	Operate quietly.

-v::
--verbose::
<<<<<<< HEAD
	Be verbose.
=======
	Be verbose.

-X <option>::
--strategy-option=<option>::
	Pass merge strategy specific option through to the merge
	strategy.
>>>>>>> 566c5111
<|MERGE_RESOLUTION|>--- conflicted
+++ resolved
@@ -59,13 +59,8 @@
 	Use the given merge strategy; can be supplied more than
 	once to specify them in the order they should be tried.
 	If there is no `-s` option, a built-in list of strategies
-<<<<<<< HEAD
 	is used instead ('git merge-recursive' when merging a single
 	head, 'git merge-octopus' otherwise).
-=======
-	is used instead ('git-merge-recursive' when merging a single
-	head, 'git-merge-octopus' otherwise).
->>>>>>> 566c5111
 
 --summary::
 --no-summary::
@@ -78,13 +73,9 @@
 
 -v::
 --verbose::
-<<<<<<< HEAD
-	Be verbose.
-=======
 	Be verbose.
 
 -X <option>::
 --strategy-option=<option>::
 	Pass merge strategy specific option through to the merge
-	strategy.
->>>>>>> 566c5111
+	strategy.