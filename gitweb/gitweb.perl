#!/usr/bin/perl

# gitweb - simple web interface to track changes in git repositories
#
# (C) 2005-2006, Kay Sievers <kay.sievers@vrfy.org>
# (C) 2005, Christian Gierke
#
# This program is licensed under the GPLv2

use 5.008;
use strict;
use warnings;
use CGI qw(:standard :escapeHTML -nosticky);
use CGI::Util qw(unescape);
use CGI::Carp qw(fatalsToBrowser set_message);
use Encode;
use Fcntl ':mode';
use File::Find qw();
use File::Basename qw(basename);
use Time::HiRes qw(gettimeofday tv_interval);
binmode STDOUT, ':utf8';

our $t0 = [ gettimeofday() ];
our $number_of_git_cmds = 0;

BEGIN {
	CGI->compile() if $ENV{'MOD_PERL'};
}

our $version = "++GIT_VERSION++";

our ($my_url, $my_uri, $base_url, $path_info, $home_link);
sub evaluate_uri {
	our $cgi;

	our $my_url = $cgi->url();
	our $my_uri = $cgi->url(-absolute => 1);

	# Base URL for relative URLs in gitweb ($logo, $favicon, ...),
	# needed and used only for URLs with nonempty PATH_INFO
	our $base_url = $my_url;

	# When the script is used as DirectoryIndex, the URL does not contain the name
	# of the script file itself, and $cgi->url() fails to strip PATH_INFO, so we
	# have to do it ourselves. We make $path_info global because it's also used
	# later on.
	#
	# Another issue with the script being the DirectoryIndex is that the resulting
	# $my_url data is not the full script URL: this is good, because we want
	# generated links to keep implying the script name if it wasn't explicitly
	# indicated in the URL we're handling, but it means that $my_url cannot be used
	# as base URL.
	# Therefore, if we needed to strip PATH_INFO, then we know that we have
	# to build the base URL ourselves:
	our $path_info = decode_utf8($ENV{"PATH_INFO"});
	if ($path_info) {
		if ($my_url =~ s,\Q$path_info\E$,, &&
		    $my_uri =~ s,\Q$path_info\E$,, &&
		    defined $ENV{'SCRIPT_NAME'}) {
			$base_url = $cgi->url(-base => 1) . $ENV{'SCRIPT_NAME'};
		}
	}

	# target of the home link on top of all pages
	our $home_link = $my_uri || "/";
}

# core git executable to use
# this can just be "git" if your webserver has a sensible PATH
our $GIT = "++GIT_BINDIR++/git";

# absolute fs-path which will be prepended to the project path
#our $projectroot = "/pub/scm";
our $projectroot = "++GITWEB_PROJECTROOT++";

# fs traversing limit for getting project list
# the number is relative to the projectroot
our $project_maxdepth = "++GITWEB_PROJECT_MAXDEPTH++";

# string of the home link on top of all pages
our $home_link_str = "++GITWEB_HOME_LINK_STR++";

# name of your site or organization to appear in page titles
# replace this with something more descriptive for clearer bookmarks
our $site_name = "++GITWEB_SITENAME++"
                 || ($ENV{'SERVER_NAME'} || "Untitled") . " Git";

# html snippet to include in the <head> section of each page
our $site_html_head_string = "++GITWEB_SITE_HTML_HEAD_STRING++";
# filename of html text to include at top of each page
our $site_header = "++GITWEB_SITE_HEADER++";
# html text to include at home page
our $home_text = "++GITWEB_HOMETEXT++";
# filename of html text to include at bottom of each page
our $site_footer = "++GITWEB_SITE_FOOTER++";

# URI of stylesheets
our @stylesheets = ("++GITWEB_CSS++");
# URI of a single stylesheet, which can be overridden in GITWEB_CONFIG.
our $stylesheet = undef;
# URI of GIT logo (72x27 size)
our $logo = "++GITWEB_LOGO++";
# URI of GIT favicon, assumed to be image/png type
our $favicon = "++GITWEB_FAVICON++";
# URI of gitweb.js (JavaScript code for gitweb)
our $javascript = "++GITWEB_JS++";

# URI and label (title) of GIT logo link
#our $logo_url = "http://www.kernel.org/pub/software/scm/git/docs/";
#our $logo_label = "git documentation";
our $logo_url = "http://git-scm.com/";
our $logo_label = "git homepage";

# source of projects list
our $projects_list = "++GITWEB_LIST++";

# the width (in characters) of the projects list "Description" column
our $projects_list_description_width = 25;

# group projects by category on the projects list
# (enabled if this variable evaluates to true)
our $projects_list_group_categories = 0;

# default category if none specified
# (leave the empty string for no category)
our $project_list_default_category = "";

# default order of projects list
# valid values are none, project, descr, owner, and age
our $default_projects_order = "project";

# show repository only if this file exists
# (only effective if this variable evaluates to true)
our $export_ok = "++GITWEB_EXPORT_OK++";

# show repository only if this subroutine returns true
# when given the path to the project, for example:
#    sub { return -e "$_[0]/git-daemon-export-ok"; }
our $export_auth_hook = undef;

# only allow viewing of repositories also shown on the overview page
our $strict_export = "++GITWEB_STRICT_EXPORT++";

# list of git base URLs used for URL to where fetch project from,
# i.e. full URL is "$git_base_url/$project"
our @git_base_url_list = grep { $_ ne '' } ("++GITWEB_BASE_URL++");

# default blob_plain mimetype and default charset for text/plain blob
our $default_blob_plain_mimetype = 'text/plain';
our $default_text_plain_charset  = undef;

# file to use for guessing MIME types before trying /etc/mime.types
# (relative to the current git repository)
our $mimetypes_file = undef;

# assume this charset if line contains non-UTF-8 characters;
# it should be valid encoding (see Encoding::Supported(3pm) for list),
# for which encoding all byte sequences are valid, for example
# 'iso-8859-1' aka 'latin1' (it is decoded without checking, so it
# could be even 'utf-8' for the old behavior)
our $fallback_encoding = 'latin1';

# rename detection options for git-diff and git-diff-tree
# - default is '-M', with the cost proportional to
#   (number of removed files) * (number of new files).
# - more costly is '-C' (which implies '-M'), with the cost proportional to
#   (number of changed files + number of removed files) * (number of new files)
# - even more costly is '-C', '--find-copies-harder' with cost
#   (number of files in the original tree) * (number of new files)
# - one might want to include '-B' option, e.g. '-B', '-M'
our @diff_opts = ('-M'); # taken from git_commit

# Disables features that would allow repository owners to inject script into
# the gitweb domain.
our $prevent_xss = 0;

# Path to the highlight executable to use (must be the one from
# http://www.andre-simon.de due to assumptions about parameters and output).
# Useful if highlight is not installed on your webserver's PATH.
# [Default: highlight]
our $highlight_bin = "++HIGHLIGHT_BIN++";

# information about snapshot formats that gitweb is capable of serving
our %known_snapshot_formats = (
	# name => {
	# 	'display' => display name,
	# 	'type' => mime type,
	# 	'suffix' => filename suffix,
	# 	'format' => --format for git-archive,
	# 	'compressor' => [compressor command and arguments]
	# 	                (array reference, optional)
	# 	'disabled' => boolean (optional)}
	#
	'tgz' => {
		'display' => 'tar.gz',
		'type' => 'application/x-gzip',
		'suffix' => '.tar.gz',
		'format' => 'tar',
		'compressor' => ['gzip', '-n']},

	'tbz2' => {
		'display' => 'tar.bz2',
		'type' => 'application/x-bzip2',
		'suffix' => '.tar.bz2',
		'format' => 'tar',
		'compressor' => ['bzip2']},

	'txz' => {
		'display' => 'tar.xz',
		'type' => 'application/x-xz',
		'suffix' => '.tar.xz',
		'format' => 'tar',
		'compressor' => ['xz'],
		'disabled' => 1},

	'zip' => {
		'display' => 'zip',
		'type' => 'application/x-zip',
		'suffix' => '.zip',
		'format' => 'zip'},
);

# Aliases so we understand old gitweb.snapshot values in repository
# configuration.
our %known_snapshot_format_aliases = (
	'gzip'  => 'tgz',
	'bzip2' => 'tbz2',
	'xz'    => 'txz',

	# backward compatibility: legacy gitweb config support
	'x-gzip' => undef, 'gz' => undef,
	'x-bzip2' => undef, 'bz2' => undef,
	'x-zip' => undef, '' => undef,
);

# Pixel sizes for icons and avatars. If the default font sizes or lineheights
# are changed, it may be appropriate to change these values too via
# $GITWEB_CONFIG.
our %avatar_size = (
	'default' => 16,
	'double'  => 32
);

# Used to set the maximum load that we will still respond to gitweb queries.
# If server load exceed this value then return "503 server busy" error.
# If gitweb cannot determined server load, it is taken to be 0.
# Leave it undefined (or set to 'undef') to turn off load checking.
our $maxload = 300;

# configuration for 'highlight' (http://www.andre-simon.de/)
# match by basename
our %highlight_basename = (
	#'Program' => 'py',
	#'Library' => 'py',
	'SConstruct' => 'py', # SCons equivalent of Makefile
	'Makefile' => 'make',
);
# match by extension
our %highlight_ext = (
	# main extensions, defining name of syntax;
	# see files in /usr/share/highlight/langDefs/ directory
	map { $_ => $_ }
		qw(py c cpp rb java css php sh pl js tex bib xml awk bat ini spec tcl sql make),
	# alternate extensions, see /etc/highlight/filetypes.conf
	'h' => 'c',
	map { $_ => 'sh'  } qw(bash zsh ksh),
	map { $_ => 'cpp' } qw(cxx c++ cc),
	map { $_ => 'php' } qw(php3 php4 php5 phps),
	map { $_ => 'pl'  } qw(perl pm), # perhaps also 'cgi'
	map { $_ => 'make'} qw(mak mk),
	map { $_ => 'xml' } qw(xhtml html htm),
);

# You define site-wide feature defaults here; override them with
# $GITWEB_CONFIG as necessary.
our %feature = (
	# feature => {
	# 	'sub' => feature-sub (subroutine),
	# 	'override' => allow-override (boolean),
	# 	'default' => [ default options...] (array reference)}
	#
	# if feature is overridable (it means that allow-override has true value),
	# then feature-sub will be called with default options as parameters;
	# return value of feature-sub indicates if to enable specified feature
	#
	# if there is no 'sub' key (no feature-sub), then feature cannot be
	# overridden
	#
	# use gitweb_get_feature(<feature>) to retrieve the <feature> value
	# (an array) or gitweb_check_feature(<feature>) to check if <feature>
	# is enabled

	# Enable the 'blame' blob view, showing the last commit that modified
	# each line in the file. This can be very CPU-intensive.

	# To enable system wide have in $GITWEB_CONFIG
	# $feature{'blame'}{'default'} = [1];
	# To have project specific config enable override in $GITWEB_CONFIG
	# $feature{'blame'}{'override'} = 1;
	# and in project config gitweb.blame = 0|1;
	'blame' => {
		'sub' => sub { feature_bool('blame', @_) },
		'override' => 0,
		'default' => [0]},

	# Enable the 'snapshot' link, providing a compressed archive of any
	# tree. This can potentially generate high traffic if you have large
	# project.

	# Value is a list of formats defined in %known_snapshot_formats that
	# you wish to offer.
	# To disable system wide have in $GITWEB_CONFIG
	# $feature{'snapshot'}{'default'} = [];
	# To have project specific config enable override in $GITWEB_CONFIG
	# $feature{'snapshot'}{'override'} = 1;
	# and in project config, a comma-separated list of formats or "none"
	# to disable.  Example: gitweb.snapshot = tbz2,zip;
	'snapshot' => {
		'sub' => \&feature_snapshot,
		'override' => 0,
		'default' => ['tgz']},

	# Enable text search, which will list the commits which match author,
	# committer or commit text to a given string.  Enabled by default.
	# Project specific override is not supported.
	#
	# Note that this controls all search features, which means that if
	# it is disabled, then 'grep' and 'pickaxe' search would also be
	# disabled.
	'search' => {
		'override' => 0,
		'default' => [1]},

	# Enable grep search, which will list the files in currently selected
	# tree containing the given string. Enabled by default. This can be
	# potentially CPU-intensive, of course.
	# Note that you need to have 'search' feature enabled too.

	# To enable system wide have in $GITWEB_CONFIG
	# $feature{'grep'}{'default'} = [1];
	# To have project specific config enable override in $GITWEB_CONFIG
	# $feature{'grep'}{'override'} = 1;
	# and in project config gitweb.grep = 0|1;
	'grep' => {
		'sub' => sub { feature_bool('grep', @_) },
		'override' => 0,
		'default' => [1]},

	# Enable the pickaxe search, which will list the commits that modified
	# a given string in a file. This can be practical and quite faster
	# alternative to 'blame', but still potentially CPU-intensive.
	# Note that you need to have 'search' feature enabled too.

	# To enable system wide have in $GITWEB_CONFIG
	# $feature{'pickaxe'}{'default'} = [1];
	# To have project specific config enable override in $GITWEB_CONFIG
	# $feature{'pickaxe'}{'override'} = 1;
	# and in project config gitweb.pickaxe = 0|1;
	'pickaxe' => {
		'sub' => sub { feature_bool('pickaxe', @_) },
		'override' => 0,
		'default' => [1]},

	# Enable showing size of blobs in a 'tree' view, in a separate
	# column, similar to what 'ls -l' does.  This cost a bit of IO.

	# To disable system wide have in $GITWEB_CONFIG
	# $feature{'show-sizes'}{'default'} = [0];
	# To have project specific config enable override in $GITWEB_CONFIG
	# $feature{'show-sizes'}{'override'} = 1;
	# and in project config gitweb.showsizes = 0|1;
	'show-sizes' => {
		'sub' => sub { feature_bool('showsizes', @_) },
		'override' => 0,
		'default' => [1]},

	# Make gitweb use an alternative format of the URLs which can be
	# more readable and natural-looking: project name is embedded
	# directly in the path and the query string contains other
	# auxiliary information. All gitweb installations recognize
	# URL in either format; this configures in which formats gitweb
	# generates links.

	# To enable system wide have in $GITWEB_CONFIG
	# $feature{'pathinfo'}{'default'} = [1];
	# Project specific override is not supported.

	# Note that you will need to change the default location of CSS,
	# favicon, logo and possibly other files to an absolute URL. Also,
	# if gitweb.cgi serves as your indexfile, you will need to force
	# $my_uri to contain the script name in your $GITWEB_CONFIG.
	'pathinfo' => {
		'override' => 0,
		'default' => [0]},

	# Make gitweb consider projects in project root subdirectories
	# to be forks of existing projects. Given project $projname.git,
	# projects matching $projname/*.git will not be shown in the main
	# projects list, instead a '+' mark will be added to $projname
	# there and a 'forks' view will be enabled for the project, listing
	# all the forks. If project list is taken from a file, forks have
	# to be listed after the main project.

	# To enable system wide have in $GITWEB_CONFIG
	# $feature{'forks'}{'default'} = [1];
	# Project specific override is not supported.
	'forks' => {
		'override' => 0,
		'default' => [0]},

	# Insert custom links to the action bar of all project pages.
	# This enables you mainly to link to third-party scripts integrating
	# into gitweb; e.g. git-browser for graphical history representation
	# or custom web-based repository administration interface.

	# The 'default' value consists of a list of triplets in the form
	# (label, link, position) where position is the label after which
	# to insert the link and link is a format string where %n expands
	# to the project name, %f to the project path within the filesystem,
	# %h to the current hash (h gitweb parameter) and %b to the current
	# hash base (hb gitweb parameter); %% expands to %.

	# To enable system wide have in $GITWEB_CONFIG e.g.
	# $feature{'actions'}{'default'} = [('graphiclog',
	# 	'/git-browser/by-commit.html?r=%n', 'summary')];
	# Project specific override is not supported.
	'actions' => {
		'override' => 0,
		'default' => []},

	# Allow gitweb scan project content tags of project repository,
	# and display the popular Web 2.0-ish "tag cloud" near the projects
	# list.  Note that this is something COMPLETELY different from the
	# normal Git tags.

	# gitweb by itself can show existing tags, but it does not handle
	# tagging itself; you need to do it externally, outside gitweb.
	# The format is described in git_get_project_ctags() subroutine.
	# You may want to install the HTML::TagCloud Perl module to get
	# a pretty tag cloud instead of just a list of tags.

	# To enable system wide have in $GITWEB_CONFIG
	# $feature{'ctags'}{'default'} = [1];
	# Project specific override is not supported.

	# In the future whether ctags editing is enabled might depend
	# on the value, but using 1 should always mean no editing of ctags.
	'ctags' => {
		'override' => 0,
		'default' => [0]},

	# The maximum number of patches in a patchset generated in patch
	# view. Set this to 0 or undef to disable patch view, or to a
	# negative number to remove any limit.

	# To disable system wide have in $GITWEB_CONFIG
	# $feature{'patches'}{'default'} = [0];
	# To have project specific config enable override in $GITWEB_CONFIG
	# $feature{'patches'}{'override'} = 1;
	# and in project config gitweb.patches = 0|n;
	# where n is the maximum number of patches allowed in a patchset.
	'patches' => {
		'sub' => \&feature_patches,
		'override' => 0,
		'default' => [16]},

	# Avatar support. When this feature is enabled, views such as
	# shortlog or commit will display an avatar associated with
	# the email of the committer(s) and/or author(s).

	# Currently available providers are gravatar and picon.
	# If an unknown provider is specified, the feature is disabled.

	# Gravatar depends on Digest::MD5.
	# Picon currently relies on the indiana.edu database.

	# To enable system wide have in $GITWEB_CONFIG
	# $feature{'avatar'}{'default'} = ['<provider>'];
	# where <provider> is either gravatar or picon.
	# To have project specific config enable override in $GITWEB_CONFIG
	# $feature{'avatar'}{'override'} = 1;
	# and in project config gitweb.avatar = <provider>;
	'avatar' => {
		'sub' => \&feature_avatar,
		'override' => 0,
		'default' => ['']},

	# Enable displaying how much time and how many git commands
	# it took to generate and display page.  Disabled by default.
	# Project specific override is not supported.
	'timed' => {
		'override' => 0,
		'default' => [0]},

	# Enable turning some links into links to actions which require
	# JavaScript to run (like 'blame_incremental').  Not enabled by
	# default.  Project specific override is currently not supported.
	'javascript-actions' => {
		'override' => 0,
		'default' => [0]},

	# Enable and configure ability to change common timezone for dates
	# in gitweb output via JavaScript.  Enabled by default.
	# Project specific override is not supported.
	'javascript-timezone' => {
		'override' => 0,
		'default' => [
			'local',     # default timezone: 'utc', 'local', or '(-|+)HHMM' format,
			             # or undef to turn off this feature
			'gitweb_tz', # name of cookie where to store selected timezone
			'datetime',  # CSS class used to mark up dates for manipulation
		]},

	# Syntax highlighting support. This is based on Daniel Svensson's
	# and Sham Chukoury's work in gitweb-xmms2.git.
	# It requires the 'highlight' program present in $PATH,
	# and therefore is disabled by default.

	# To enable system wide have in $GITWEB_CONFIG
	# $feature{'highlight'}{'default'} = [1];

	'highlight' => {
		'sub' => sub { feature_bool('highlight', @_) },
		'override' => 0,
		'default' => [0]},

	# Enable displaying of remote heads in the heads list

	# To enable system wide have in $GITWEB_CONFIG
	# $feature{'remote_heads'}{'default'} = [1];
	# To have project specific config enable override in $GITWEB_CONFIG
	# $feature{'remote_heads'}{'override'} = 1;
	# and in project config gitweb.remote_heads = 0|1;
	'remote_heads' => {
		'sub' => sub { feature_bool('remote_heads', @_) },
		'override' => 0,
		'default' => [0]},
);

sub gitweb_get_feature {
	my ($name) = @_;
	return unless exists $feature{$name};
	my ($sub, $override, @defaults) = (
		$feature{$name}{'sub'},
		$feature{$name}{'override'},
		@{$feature{$name}{'default'}});
	# project specific override is possible only if we have project
	our $git_dir; # global variable, declared later
	if (!$override || !defined $git_dir) {
		return @defaults;
	}
	if (!defined $sub) {
		warn "feature $name is not overridable";
		return @defaults;
	}
	return $sub->(@defaults);
}

# A wrapper to check if a given feature is enabled.
# With this, you can say
#
#   my $bool_feat = gitweb_check_feature('bool_feat');
#   gitweb_check_feature('bool_feat') or somecode;
#
# instead of
#
#   my ($bool_feat) = gitweb_get_feature('bool_feat');
#   (gitweb_get_feature('bool_feat'))[0] or somecode;
#
sub gitweb_check_feature {
	return (gitweb_get_feature(@_))[0];
}


sub feature_bool {
	my $key = shift;
	my ($val) = git_get_project_config($key, '--bool');

	if (!defined $val) {
		return ($_[0]);
	} elsif ($val eq 'true') {
		return (1);
	} elsif ($val eq 'false') {
		return (0);
	}
}

sub feature_snapshot {
	my (@fmts) = @_;

	my ($val) = git_get_project_config('snapshot');

	if ($val) {
		@fmts = ($val eq 'none' ? () : split /\s*[,\s]\s*/, $val);
	}

	return @fmts;
}

sub feature_patches {
	my @val = (git_get_project_config('patches', '--int'));

	if (@val) {
		return @val;
	}

	return ($_[0]);
}

sub feature_avatar {
	my @val = (git_get_project_config('avatar'));

	return @val ? @val : @_;
}

# checking HEAD file with -e is fragile if the repository was
# initialized long time ago (i.e. symlink HEAD) and was pack-ref'ed
# and then pruned.
sub check_head_link {
	my ($dir) = @_;
	my $headfile = "$dir/HEAD";
	return ((-e $headfile) ||
		(-l $headfile && readlink($headfile) =~ /^refs\/heads\//));
}

sub check_export_ok {
	my ($dir) = @_;
	return (check_head_link($dir) &&
		(!$export_ok || -e "$dir/$export_ok") &&
		(!$export_auth_hook || $export_auth_hook->($dir)));
}

# process alternate names for backward compatibility
# filter out unsupported (unknown) snapshot formats
sub filter_snapshot_fmts {
	my @fmts = @_;

	@fmts = map {
		exists $known_snapshot_format_aliases{$_} ?
		       $known_snapshot_format_aliases{$_} : $_} @fmts;
	@fmts = grep {
		exists $known_snapshot_formats{$_} &&
		!$known_snapshot_formats{$_}{'disabled'}} @fmts;
}

# If it is set to code reference, it is code that it is to be run once per
# request, allowing updating configurations that change with each request,
# while running other code in config file only once.
#
# Otherwise, if it is false then gitweb would process config file only once;
# if it is true then gitweb config would be run for each request.
our $per_request_config = 1;

# read and parse gitweb config file given by its parameter.
# returns true on success, false on recoverable error, allowing
# to chain this subroutine, using first file that exists.
# dies on errors during parsing config file, as it is unrecoverable.
sub read_config_file {
	my $filename = shift;
	return unless defined $filename;
	# die if there are errors parsing config file
	if (-e $filename) {
		do $filename;
		die $@ if $@;
		return 1;
	}
	return;
}

our ($GITWEB_CONFIG, $GITWEB_CONFIG_SYSTEM, $GITWEB_CONFIG_COMMON);
sub evaluate_gitweb_config {
	our $GITWEB_CONFIG = $ENV{'GITWEB_CONFIG'} || "++GITWEB_CONFIG++";
	our $GITWEB_CONFIG_SYSTEM = $ENV{'GITWEB_CONFIG_SYSTEM'} || "++GITWEB_CONFIG_SYSTEM++";
	our $GITWEB_CONFIG_COMMON = $ENV{'GITWEB_CONFIG_COMMON'} || "++GITWEB_CONFIG_COMMON++";

	# Protect agains duplications of file names, to not read config twice.
	# Only one of $GITWEB_CONFIG and $GITWEB_CONFIG_SYSTEM is used, so
	# there possibility of duplication of filename there doesn't matter.
	$GITWEB_CONFIG = ""        if ($GITWEB_CONFIG eq $GITWEB_CONFIG_COMMON);
	$GITWEB_CONFIG_SYSTEM = "" if ($GITWEB_CONFIG_SYSTEM eq $GITWEB_CONFIG_COMMON);

	# Common system-wide settings for convenience.
	# Those settings can be ovverriden by GITWEB_CONFIG or GITWEB_CONFIG_SYSTEM.
	read_config_file($GITWEB_CONFIG_COMMON);

	# Use first config file that exists.  This means use the per-instance
	# GITWEB_CONFIG if exists, otherwise use GITWEB_SYSTEM_CONFIG.
	read_config_file($GITWEB_CONFIG) and return;
	read_config_file($GITWEB_CONFIG_SYSTEM);
}

# Get loadavg of system, to compare against $maxload.
# Currently it requires '/proc/loadavg' present to get loadavg;
# if it is not present it returns 0, which means no load checking.
sub get_loadavg {
	if( -e '/proc/loadavg' ){
		open my $fd, '<', '/proc/loadavg'
			or return 0;
		my @load = split(/\s+/, scalar <$fd>);
		close $fd;

		# The first three columns measure CPU and IO utilization of the last one,
		# five, and 10 minute periods.  The fourth column shows the number of
		# currently running processes and the total number of processes in the m/n
		# format.  The last column displays the last process ID used.
		return $load[0] || 0;
	}
	# additional checks for load average should go here for things that don't export
	# /proc/loadavg

	return 0;
}

# version of the core git binary
our $git_version;
sub evaluate_git_version {
	our $git_version = qx("$GIT" --version) =~ m/git version (.*)$/ ? $1 : "unknown";
	$number_of_git_cmds++;
}

sub check_loadavg {
	if (defined $maxload && get_loadavg() > $maxload) {
		die_error(503, "The load average on the server is too high");
	}
}

# ======================================================================
# input validation and dispatch

# input parameters can be collected from a variety of sources (presently, CGI
# and PATH_INFO), so we define an %input_params hash that collects them all
# together during validation: this allows subsequent uses (e.g. href()) to be
# agnostic of the parameter origin

our %input_params = ();

# input parameters are stored with the long parameter name as key. This will
# also be used in the href subroutine to convert parameters to their CGI
# equivalent, and since the href() usage is the most frequent one, we store
# the name -> CGI key mapping here, instead of the reverse.
#
# XXX: Warning: If you touch this, check the search form for updating,
# too.

our @cgi_param_mapping = (
	project => "p",
	action => "a",
	file_name => "f",
	file_parent => "fp",
	hash => "h",
	hash_parent => "hp",
	hash_base => "hb",
	hash_parent_base => "hpb",
	page => "pg",
	order => "o",
	searchtext => "s",
	searchtype => "st",
	snapshot_format => "sf",
	extra_options => "opt",
	search_use_regexp => "sr",
	ctag => "by_tag",
	diff_style => "ds",
	project_filter => "pf",
	# this must be last entry (for manipulation from JavaScript)
	javascript => "js"
);
our %cgi_param_mapping = @cgi_param_mapping;

# we will also need to know the possible actions, for validation
our %actions = (
	"blame" => \&git_blame,
	"blame_incremental" => \&git_blame_incremental,
	"blame_data" => \&git_blame_data,
	"blobdiff" => \&git_blobdiff,
	"blobdiff_plain" => \&git_blobdiff_plain,
	"blob" => \&git_blob,
	"blob_plain" => \&git_blob_plain,
	"commitdiff" => \&git_commitdiff,
	"commitdiff_plain" => \&git_commitdiff_plain,
	"commit" => \&git_commit,
	"forks" => \&git_forks,
	"heads" => \&git_heads,
	"history" => \&git_history,
	"log" => \&git_log,
	"patch" => \&git_patch,
	"patches" => \&git_patches,
	"remotes" => \&git_remotes,
	"rss" => \&git_rss,
	"atom" => \&git_atom,
	"search" => \&git_search,
	"search_help" => \&git_search_help,
	"shortlog" => \&git_shortlog,
	"summary" => \&git_summary,
	"tag" => \&git_tag,
	"tags" => \&git_tags,
	"tree" => \&git_tree,
	"snapshot" => \&git_snapshot,
	"object" => \&git_object,
	# those below don't need $project
	"opml" => \&git_opml,
	"project_list" => \&git_project_list,
	"project_index" => \&git_project_index,
);

# finally, we have the hash of allowed extra_options for the commands that
# allow them
our %allowed_options = (
	"--no-merges" => [ qw(rss atom log shortlog history) ],
);

# fill %input_params with the CGI parameters. All values except for 'opt'
# should be single values, but opt can be an array. We should probably
# build an array of parameters that can be multi-valued, but since for the time
# being it's only this one, we just single it out
sub evaluate_query_params {
	our $cgi;

	while (my ($name, $symbol) = each %cgi_param_mapping) {
		if ($symbol eq 'opt') {
			$input_params{$name} = [ map { decode_utf8($_) } $cgi->param($symbol) ];
		} else {
			$input_params{$name} = decode_utf8($cgi->param($symbol));
		}
	}
}

# now read PATH_INFO and update the parameter list for missing parameters
sub evaluate_path_info {
	return if defined $input_params{'project'};
	return if !$path_info;
	$path_info =~ s,^/+,,;
	return if !$path_info;

	# find which part of PATH_INFO is project
	my $project = $path_info;
	$project =~ s,/+$,,;
	while ($project && !check_head_link("$projectroot/$project")) {
		$project =~ s,/*[^/]*$,,;
	}
	return unless $project;
	$input_params{'project'} = $project;

	# do not change any parameters if an action is given using the query string
	return if $input_params{'action'};
	$path_info =~ s,^\Q$project\E/*,,;

	# next, check if we have an action
	my $action = $path_info;
	$action =~ s,/.*$,,;
	if (exists $actions{$action}) {
		$path_info =~ s,^$action/*,,;
		$input_params{'action'} = $action;
	}

	# list of actions that want hash_base instead of hash, but can have no
	# pathname (f) parameter
	my @wants_base = (
		'tree',
		'history',
	);

	# we want to catch, among others
	# [$hash_parent_base[:$file_parent]..]$hash_parent[:$file_name]
	my ($parentrefname, $parentpathname, $refname, $pathname) =
		($path_info =~ /^(?:(.+?)(?::(.+))?\.\.)?([^:]+?)?(?::(.+))?$/);

	# first, analyze the 'current' part
	if (defined $pathname) {
		# we got "branch:filename" or "branch:dir/"
		# we could use git_get_type(branch:pathname), but:
		# - it needs $git_dir
		# - it does a git() call
		# - the convention of terminating directories with a slash
		#   makes it superfluous
		# - embedding the action in the PATH_INFO would make it even
		#   more superfluous
		$pathname =~ s,^/+,,;
		if (!$pathname || substr($pathname, -1) eq "/") {
			$input_params{'action'} ||= "tree";
			$pathname =~ s,/$,,;
		} else {
			# the default action depends on whether we had parent info
			# or not
			if ($parentrefname) {
				$input_params{'action'} ||= "blobdiff_plain";
			} else {
				$input_params{'action'} ||= "blob_plain";
			}
		}
		$input_params{'hash_base'} ||= $refname;
		$input_params{'file_name'} ||= $pathname;
	} elsif (defined $refname) {
		# we got "branch". In this case we have to choose if we have to
		# set hash or hash_base.
		#
		# Most of the actions without a pathname only want hash to be
		# set, except for the ones specified in @wants_base that want
		# hash_base instead. It should also be noted that hand-crafted
		# links having 'history' as an action and no pathname or hash
		# set will fail, but that happens regardless of PATH_INFO.
		if (defined $parentrefname) {
			# if there is parent let the default be 'shortlog' action
			# (for http://git.example.com/repo.git/A..B links); if there
			# is no parent, dispatch will detect type of object and set
			# action appropriately if required (if action is not set)
			$input_params{'action'} ||= "shortlog";
		}
		if ($input_params{'action'} &&
		    grep { $_ eq $input_params{'action'} } @wants_base) {
			$input_params{'hash_base'} ||= $refname;
		} else {
			$input_params{'hash'} ||= $refname;
		}
	}

	# next, handle the 'parent' part, if present
	if (defined $parentrefname) {
		# a missing pathspec defaults to the 'current' filename, allowing e.g.
		# someproject/blobdiff/oldrev..newrev:/filename
		if ($parentpathname) {
			$parentpathname =~ s,^/+,,;
			$parentpathname =~ s,/$,,;
			$input_params{'file_parent'} ||= $parentpathname;
		} else {
			$input_params{'file_parent'} ||= $input_params{'file_name'};
		}
		# we assume that hash_parent_base is wanted if a path was specified,
		# or if the action wants hash_base instead of hash
		if (defined $input_params{'file_parent'} ||
			grep { $_ eq $input_params{'action'} } @wants_base) {
			$input_params{'hash_parent_base'} ||= $parentrefname;
		} else {
			$input_params{'hash_parent'} ||= $parentrefname;
		}
	}

	# for the snapshot action, we allow URLs in the form
	# $project/snapshot/$hash.ext
	# where .ext determines the snapshot and gets removed from the
	# passed $refname to provide the $hash.
	#
	# To be able to tell that $refname includes the format extension, we
	# require the following two conditions to be satisfied:
	# - the hash input parameter MUST have been set from the $refname part
	#   of the URL (i.e. they must be equal)
	# - the snapshot format MUST NOT have been defined already (e.g. from
	#   CGI parameter sf)
	# It's also useless to try any matching unless $refname has a dot,
	# so we check for that too
	if (defined $input_params{'action'} &&
		$input_params{'action'} eq 'snapshot' &&
		defined $refname && index($refname, '.') != -1 &&
		$refname eq $input_params{'hash'} &&
		!defined $input_params{'snapshot_format'}) {
		# We loop over the known snapshot formats, checking for
		# extensions. Allowed extensions are both the defined suffix
		# (which includes the initial dot already) and the snapshot
		# format key itself, with a prepended dot
		while (my ($fmt, $opt) = each %known_snapshot_formats) {
			my $hash = $refname;
			unless ($hash =~ s/(\Q$opt->{'suffix'}\E|\Q.$fmt\E)$//) {
				next;
			}
			my $sfx = $1;
			# a valid suffix was found, so set the snapshot format
			# and reset the hash parameter
			$input_params{'snapshot_format'} = $fmt;
			$input_params{'hash'} = $hash;
			# we also set the format suffix to the one requested
			# in the URL: this way a request for e.g. .tgz returns
			# a .tgz instead of a .tar.gz
			$known_snapshot_formats{$fmt}{'suffix'} = $sfx;
			last;
		}
	}
}

our ($action, $project, $file_name, $file_parent, $hash, $hash_parent, $hash_base,
     $hash_parent_base, @extra_options, $page, $searchtype, $search_use_regexp,
     $searchtext, $search_regexp, $project_filter);
sub evaluate_and_validate_params {
	our $action = $input_params{'action'};
	if (defined $action) {
		if (!validate_action($action)) {
			die_error(400, "Invalid action parameter");
		}
	}

	# parameters which are pathnames
	our $project = $input_params{'project'};
	if (defined $project) {
		if (!validate_project($project)) {
			undef $project;
			die_error(404, "No such project");
		}
	}

	our $project_filter = $input_params{'project_filter'};
	if (defined $project_filter) {
		if (!validate_pathname($project_filter)) {
			die_error(404, "Invalid project_filter parameter");
		}
	}

	our $file_name = $input_params{'file_name'};
	if (defined $file_name) {
		if (!validate_pathname($file_name)) {
			die_error(400, "Invalid file parameter");
		}
	}

	our $file_parent = $input_params{'file_parent'};
	if (defined $file_parent) {
		if (!validate_pathname($file_parent)) {
			die_error(400, "Invalid file parent parameter");
		}
	}

	# parameters which are refnames
	our $hash = $input_params{'hash'};
	if (defined $hash) {
		if (!validate_refname($hash)) {
			die_error(400, "Invalid hash parameter");
		}
	}

	our $hash_parent = $input_params{'hash_parent'};
	if (defined $hash_parent) {
		if (!validate_refname($hash_parent)) {
			die_error(400, "Invalid hash parent parameter");
		}
	}

	our $hash_base = $input_params{'hash_base'};
	if (defined $hash_base) {
		if (!validate_refname($hash_base)) {
			die_error(400, "Invalid hash base parameter");
		}
	}

	our @extra_options = @{$input_params{'extra_options'}};
	# @extra_options is always defined, since it can only be (currently) set from
	# CGI, and $cgi->param() returns the empty array in array context if the param
	# is not set
	foreach my $opt (@extra_options) {
		if (not exists $allowed_options{$opt}) {
			die_error(400, "Invalid option parameter");
		}
		if (not grep(/^$action$/, @{$allowed_options{$opt}})) {
			die_error(400, "Invalid option parameter for this action");
		}
	}

	our $hash_parent_base = $input_params{'hash_parent_base'};
	if (defined $hash_parent_base) {
		if (!validate_refname($hash_parent_base)) {
			die_error(400, "Invalid hash parent base parameter");
		}
	}

	# other parameters
	our $page = $input_params{'page'};
	if (defined $page) {
		if ($page =~ m/[^0-9]/) {
			die_error(400, "Invalid page parameter");
		}
	}

	our $searchtype = $input_params{'searchtype'};
	if (defined $searchtype) {
		if ($searchtype =~ m/[^a-z]/) {
			die_error(400, "Invalid searchtype parameter");
		}
	}

	our $search_use_regexp = $input_params{'search_use_regexp'};

	our $searchtext = $input_params{'searchtext'};
	our $search_regexp;
	if (defined $searchtext) {
		if (length($searchtext) < 2) {
			die_error(403, "At least two characters are required for search parameter");
		}
		$search_regexp = $search_use_regexp ? $searchtext : quotemeta $searchtext;
	}
}

# path to the current git repository
our $git_dir;
sub evaluate_git_dir {
	our $git_dir = "$projectroot/$project" if $project;
}

our (@snapshot_fmts, $git_avatar);
sub configure_gitweb_features {
	# list of supported snapshot formats
	our @snapshot_fmts = gitweb_get_feature('snapshot');
	@snapshot_fmts = filter_snapshot_fmts(@snapshot_fmts);

	# check that the avatar feature is set to a known provider name,
	# and for each provider check if the dependencies are satisfied.
	# if the provider name is invalid or the dependencies are not met,
	# reset $git_avatar to the empty string.
	our ($git_avatar) = gitweb_get_feature('avatar');
	if ($git_avatar eq 'gravatar') {
		$git_avatar = '' unless (eval { require Digest::MD5; 1; });
	} elsif ($git_avatar eq 'picon') {
		# no dependencies
	} else {
		$git_avatar = '';
	}
}

# custom error handler: 'die <message>' is Internal Server Error
sub handle_errors_html {
	my $msg = shift; # it is already HTML escaped

	# to avoid infinite loop where error occurs in die_error,
	# change handler to default handler, disabling handle_errors_html
	set_message("Error occured when inside die_error:\n$msg");

	# you cannot jump out of die_error when called as error handler;
	# the subroutine set via CGI::Carp::set_message is called _after_
	# HTTP headers are already written, so it cannot write them itself
	die_error(undef, undef, $msg, -error_handler => 1, -no_http_header => 1);
}
set_message(\&handle_errors_html);

# dispatch
sub dispatch {
	if (!defined $action) {
		if (defined $hash) {
			$action = git_get_type($hash);
			$action or die_error(404, "Object does not exist");
		} elsif (defined $hash_base && defined $file_name) {
			$action = git_get_type("$hash_base:$file_name");
			$action or die_error(404, "File or directory does not exist");
		} elsif (defined $project) {
			$action = 'summary';
		} else {
			$action = 'project_list';
		}
	}
	if (!defined($actions{$action})) {
		die_error(400, "Unknown action");
	}
	if ($action !~ m/^(?:opml|project_list|project_index)$/ &&
	    !$project) {
		die_error(400, "Project needed");
	}
	$actions{$action}->();
}

sub reset_timer {
	our $t0 = [ gettimeofday() ]
		if defined $t0;
	our $number_of_git_cmds = 0;
}

our $first_request = 1;
sub run_request {
	reset_timer();

	evaluate_uri();
	if ($first_request) {
		evaluate_gitweb_config();
		evaluate_git_version();
	}
	if ($per_request_config) {
		if (ref($per_request_config) eq 'CODE') {
			$per_request_config->();
		} elsif (!$first_request) {
			evaluate_gitweb_config();
		}
	}
	check_loadavg();

	# $projectroot and $projects_list might be set in gitweb config file
	$projects_list ||= $projectroot;

	evaluate_query_params();
	evaluate_path_info();
	evaluate_and_validate_params();
	evaluate_git_dir();

	configure_gitweb_features();

	dispatch();
}

our $is_last_request = sub { 1 };
our ($pre_dispatch_hook, $post_dispatch_hook, $pre_listen_hook);
our $CGI = 'CGI';
our $cgi;
sub configure_as_fcgi {
	require CGI::Fast;
	our $CGI = 'CGI::Fast';

	my $request_number = 0;
	# let each child service 100 requests
	our $is_last_request = sub { ++$request_number > 100 };
}
sub evaluate_argv {
	my $script_name = $ENV{'SCRIPT_NAME'} || $ENV{'SCRIPT_FILENAME'} || __FILE__;
	configure_as_fcgi()
		if $script_name =~ /\.fcgi$/;

	return unless (@ARGV);

	require Getopt::Long;
	Getopt::Long::GetOptions(
		'fastcgi|fcgi|f' => \&configure_as_fcgi,
		'nproc|n=i' => sub {
			my ($arg, $val) = @_;
			return unless eval { require FCGI::ProcManager; 1; };
			my $proc_manager = FCGI::ProcManager->new({
				n_processes => $val,
			});
			our $pre_listen_hook    = sub { $proc_manager->pm_manage()        };
			our $pre_dispatch_hook  = sub { $proc_manager->pm_pre_dispatch()  };
			our $post_dispatch_hook = sub { $proc_manager->pm_post_dispatch() };
		},
	);
}

sub run {
	evaluate_argv();

	$first_request = 1;
	$pre_listen_hook->()
		if $pre_listen_hook;

 REQUEST:
	while ($cgi = $CGI->new()) {
		$pre_dispatch_hook->()
			if $pre_dispatch_hook;

		run_request();

		$post_dispatch_hook->()
			if $post_dispatch_hook;
		$first_request = 0;

		last REQUEST if ($is_last_request->());
	}

 DONE_GITWEB:
	1;
}

run();

if (defined caller) {
	# wrapped in a subroutine processing requests,
	# e.g. mod_perl with ModPerl::Registry, or PSGI with Plack::App::WrapCGI
	return;
} else {
	# pure CGI script, serving single request
	exit;
}

## ======================================================================
## action links

# possible values of extra options
# -full => 0|1      - use absolute/full URL ($my_uri/$my_url as base)
# -replay => 1      - start from a current view (replay with modifications)
# -path_info => 0|1 - don't use/use path_info URL (if possible)
# -anchor => ANCHOR - add #ANCHOR to end of URL, implies -replay if used alone
sub href {
	my %params = @_;
	# default is to use -absolute url() i.e. $my_uri
	my $href = $params{-full} ? $my_url : $my_uri;

	# implicit -replay, must be first of implicit params
	$params{-replay} = 1 if (keys %params == 1 && $params{-anchor});

	$params{'project'} = $project unless exists $params{'project'};

	if ($params{-replay}) {
		while (my ($name, $symbol) = each %cgi_param_mapping) {
			if (!exists $params{$name}) {
				$params{$name} = $input_params{$name};
			}
		}
	}

	my $use_pathinfo = gitweb_check_feature('pathinfo');
	if (defined $params{'project'} &&
	    (exists $params{-path_info} ? $params{-path_info} : $use_pathinfo)) {
		# try to put as many parameters as possible in PATH_INFO:
		#   - project name
		#   - action
		#   - hash_parent or hash_parent_base:/file_parent
		#   - hash or hash_base:/filename
		#   - the snapshot_format as an appropriate suffix

		# When the script is the root DirectoryIndex for the domain,
		# $href here would be something like http://gitweb.example.com/
		# Thus, we strip any trailing / from $href, to spare us double
		# slashes in the final URL
		$href =~ s,/$,,;

		# Then add the project name, if present
		$href .= "/".esc_path_info($params{'project'});
		delete $params{'project'};

		# since we destructively absorb parameters, we keep this
		# boolean that remembers if we're handling a snapshot
		my $is_snapshot = $params{'action'} eq 'snapshot';

		# Summary just uses the project path URL, any other action is
		# added to the URL
		if (defined $params{'action'}) {
			$href .= "/".esc_path_info($params{'action'})
				unless $params{'action'} eq 'summary';
			delete $params{'action'};
		}

		# Next, we put hash_parent_base:/file_parent..hash_base:/file_name,
		# stripping nonexistent or useless pieces
		$href .= "/" if ($params{'hash_base'} || $params{'hash_parent_base'}
			|| $params{'hash_parent'} || $params{'hash'});
		if (defined $params{'hash_base'}) {
			if (defined $params{'hash_parent_base'}) {
				$href .= esc_path_info($params{'hash_parent_base'});
				# skip the file_parent if it's the same as the file_name
				if (defined $params{'file_parent'}) {
					if (defined $params{'file_name'} && $params{'file_parent'} eq $params{'file_name'}) {
						delete $params{'file_parent'};
					} elsif ($params{'file_parent'} !~ /\.\./) {
						$href .= ":/".esc_path_info($params{'file_parent'});
						delete $params{'file_parent'};
					}
				}
				$href .= "..";
				delete $params{'hash_parent'};
				delete $params{'hash_parent_base'};
			} elsif (defined $params{'hash_parent'}) {
				$href .= esc_path_info($params{'hash_parent'}). "..";
				delete $params{'hash_parent'};
			}

			$href .= esc_path_info($params{'hash_base'});
			if (defined $params{'file_name'} && $params{'file_name'} !~ /\.\./) {
				$href .= ":/".esc_path_info($params{'file_name'});
				delete $params{'file_name'};
			}
			delete $params{'hash'};
			delete $params{'hash_base'};
		} elsif (defined $params{'hash'}) {
			$href .= esc_path_info($params{'hash'});
			delete $params{'hash'};
		}

		# If the action was a snapshot, we can absorb the
		# snapshot_format parameter too
		if ($is_snapshot) {
			my $fmt = $params{'snapshot_format'};
			# snapshot_format should always be defined when href()
			# is called, but just in case some code forgets, we
			# fall back to the default
			$fmt ||= $snapshot_fmts[0];
			$href .= $known_snapshot_formats{$fmt}{'suffix'};
			delete $params{'snapshot_format'};
		}
	}

	# now encode the parameters explicitly
	my @result = ();
	for (my $i = 0; $i < @cgi_param_mapping; $i += 2) {
		my ($name, $symbol) = ($cgi_param_mapping[$i], $cgi_param_mapping[$i+1]);
		if (defined $params{$name}) {
			if (ref($params{$name}) eq "ARRAY") {
				foreach my $par (@{$params{$name}}) {
					push @result, $symbol . "=" . esc_param($par);
				}
			} else {
				push @result, $symbol . "=" . esc_param($params{$name});
			}
		}
	}
	$href .= "?" . join(';', @result) if scalar @result;

	# final transformation: trailing spaces must be escaped (URI-encoded)
	$href =~ s/(\s+)$/CGI::escape($1)/e;

	if ($params{-anchor}) {
		$href .= "#".esc_param($params{-anchor});
	}

	return $href;
}


## ======================================================================
## validation, quoting/unquoting and escaping

sub validate_action {
	my $input = shift || return undef;
	return undef unless exists $actions{$input};
	return $input;
}

sub validate_project {
	my $input = shift || return undef;
	if (!validate_pathname($input) ||
		!(-d "$projectroot/$input") ||
		!check_export_ok("$projectroot/$input") ||
		($strict_export && !project_in_list($input))) {
		return undef;
	} else {
		return $input;
	}
}

sub validate_pathname {
	my $input = shift || return undef;

	# no '.' or '..' as elements of path, i.e. no '.' nor '..'
	# at the beginning, at the end, and between slashes.
	# also this catches doubled slashes
	if ($input =~ m!(^|/)(|\.|\.\.)(/|$)!) {
		return undef;
	}
	# no null characters
	if ($input =~ m!\0!) {
		return undef;
	}
	return $input;
}

sub validate_refname {
	my $input = shift || return undef;

	# textual hashes are O.K.
	if ($input =~ m/^[0-9a-fA-F]{40}$/) {
		return $input;
	}
	# it must be correct pathname
	$input = validate_pathname($input)
		or return undef;
	# restrictions on ref name according to git-check-ref-format
	if ($input =~ m!(/\.|\.\.|[\000-\040\177 ~^:?*\[]|/$)!) {
		return undef;
	}
	return $input;
}

# decode sequences of octets in utf8 into Perl's internal form,
# which is utf-8 with utf8 flag set if needed.  gitweb writes out
# in utf-8 thanks to "binmode STDOUT, ':utf8'" at beginning
sub to_utf8 {
	my $str = shift;
	return undef unless defined $str;

	if (utf8::is_utf8($str) || utf8::decode($str)) {
		return $str;
	} else {
		return decode($fallback_encoding, $str, Encode::FB_DEFAULT);
	}
}

# quote unsafe chars, but keep the slash, even when it's not
# correct, but quoted slashes look too horrible in bookmarks
sub esc_param {
	my $str = shift;
	return undef unless defined $str;
	$str =~ s/([^A-Za-z0-9\-_.~()\/:@ ]+)/CGI::escape($1)/eg;
	$str =~ s/ /\+/g;
	return $str;
}

# the quoting rules for path_info fragment are slightly different
sub esc_path_info {
	my $str = shift;
	return undef unless defined $str;

	# path_info doesn't treat '+' as space (specially), but '?' must be escaped
	$str =~ s/([^A-Za-z0-9\-_.~();\/;:@&= +]+)/CGI::escape($1)/eg;

	return $str;
}

# quote unsafe chars in whole URL, so some characters cannot be quoted
sub esc_url {
	my $str = shift;
	return undef unless defined $str;
	$str =~ s/([^A-Za-z0-9\-_.~();\/;?:@&= ]+)/CGI::escape($1)/eg;
	$str =~ s/ /\+/g;
	return $str;
}

# quote unsafe characters in HTML attributes
sub esc_attr {

	# for XHTML conformance escaping '"' to '&quot;' is not enough
	return esc_html(@_);
}

# replace invalid utf8 character with SUBSTITUTION sequence
sub esc_html {
	my $str = shift;
	my %opts = @_;

	return undef unless defined $str;

	$str = to_utf8($str);
	$str = $cgi->escapeHTML($str);
	if ($opts{'-nbsp'}) {
		$str =~ s/ /&nbsp;/g;
	}
	$str =~ s|([[:cntrl:]])|(($1 ne "\t") ? quot_cec($1) : $1)|eg;
	return $str;
}

# quote control characters and escape filename to HTML
sub esc_path {
	my $str = shift;
	my %opts = @_;

	return undef unless defined $str;

	$str = to_utf8($str);
	$str = $cgi->escapeHTML($str);
	if ($opts{'-nbsp'}) {
		$str =~ s/ /&nbsp;/g;
	}
	$str =~ s|([[:cntrl:]])|quot_cec($1)|eg;
	return $str;
}

# Sanitize for use in XHTML + application/xml+xhtm (valid XML 1.0)
sub sanitize {
	my $str = shift;

	return undef unless defined $str;

	$str = to_utf8($str);
	$str =~ s|([[:cntrl:]])|($1 =~ /[\t\n\r]/ ? $1 : quot_cec($1))|eg;
	return $str;
}

# Make control characters "printable", using character escape codes (CEC)
sub quot_cec {
	my $cntrl = shift;
	my %opts = @_;
	my %es = ( # character escape codes, aka escape sequences
		"\t" => '\t',   # tab            (HT)
		"\n" => '\n',   # line feed      (LF)
		"\r" => '\r',   # carrige return (CR)
		"\f" => '\f',   # form feed      (FF)
		"\b" => '\b',   # backspace      (BS)
		"\a" => '\a',   # alarm (bell)   (BEL)
		"\e" => '\e',   # escape         (ESC)
		"\013" => '\v', # vertical tab   (VT)
		"\000" => '\0', # nul character  (NUL)
	);
	my $chr = ( (exists $es{$cntrl})
		    ? $es{$cntrl}
		    : sprintf('\%2x', ord($cntrl)) );
	if ($opts{-nohtml}) {
		return $chr;
	} else {
		return "<span class=\"cntrl\">$chr</span>";
	}
}

# Alternatively use unicode control pictures codepoints,
# Unicode "printable representation" (PR)
sub quot_upr {
	my $cntrl = shift;
	my %opts = @_;

	my $chr = sprintf('&#%04d;', 0x2400+ord($cntrl));
	if ($opts{-nohtml}) {
		return $chr;
	} else {
		return "<span class=\"cntrl\">$chr</span>";
	}
}

# git may return quoted and escaped filenames
sub unquote {
	my $str = shift;

	sub unq {
		my $seq = shift;
		my %es = ( # character escape codes, aka escape sequences
			't' => "\t",   # tab            (HT, TAB)
			'n' => "\n",   # newline        (NL)
			'r' => "\r",   # return         (CR)
			'f' => "\f",   # form feed      (FF)
			'b' => "\b",   # backspace      (BS)
			'a' => "\a",   # alarm (bell)   (BEL)
			'e' => "\e",   # escape         (ESC)
			'v' => "\013", # vertical tab   (VT)
		);

		if ($seq =~ m/^[0-7]{1,3}$/) {
			# octal char sequence
			return chr(oct($seq));
		} elsif (exists $es{$seq}) {
			# C escape sequence, aka character escape code
			return $es{$seq};
		}
		# quoted ordinary character
		return $seq;
	}

	if ($str =~ m/^"(.*)"$/) {
		# needs unquoting
		$str = $1;
		$str =~ s/\\([^0-7]|[0-7]{1,3})/unq($1)/eg;
	}
	return $str;
}

# escape tabs (convert tabs to spaces)
sub untabify {
	my $line = shift;

	while ((my $pos = index($line, "\t")) != -1) {
		if (my $count = (8 - ($pos % 8))) {
			my $spaces = ' ' x $count;
			$line =~ s/\t/$spaces/;
		}
	}

	return $line;
}

sub project_in_list {
	my $project = shift;
	my @list = git_get_projects_list();
	return @list && scalar(grep { $_->{'path'} eq $project } @list);
}

## ----------------------------------------------------------------------
## HTML aware string manipulation

# Try to chop given string on a word boundary between position
# $len and $len+$add_len. If there is no word boundary there,
# chop at $len+$add_len. Do not chop if chopped part plus ellipsis
# (marking chopped part) would be longer than given string.
sub chop_str {
	my $str = shift;
	my $len = shift;
	my $add_len = shift || 10;
	my $where = shift || 'right'; # 'left' | 'center' | 'right'

	# Make sure perl knows it is utf8 encoded so we don't
	# cut in the middle of a utf8 multibyte char.
	$str = to_utf8($str);

	# allow only $len chars, but don't cut a word if it would fit in $add_len
	# if it doesn't fit, cut it if it's still longer than the dots we would add
	# remove chopped character entities entirely

	# when chopping in the middle, distribute $len into left and right part
	# return early if chopping wouldn't make string shorter
	if ($where eq 'center') {
		return $str if ($len + 5 >= length($str)); # filler is length 5
		$len = int($len/2);
	} else {
		return $str if ($len + 4 >= length($str)); # filler is length 4
	}

	# regexps: ending and beginning with word part up to $add_len
	my $endre = qr/.{$len}\w{0,$add_len}/;
	my $begre = qr/\w{0,$add_len}.{$len}/;

	if ($where eq 'left') {
		$str =~ m/^(.*?)($begre)$/;
		my ($lead, $body) = ($1, $2);
		if (length($lead) > 4) {
			$lead = " ...";
		}
		return "$lead$body";

	} elsif ($where eq 'center') {
		$str =~ m/^($endre)(.*)$/;
		my ($left, $str)  = ($1, $2);
		$str =~ m/^(.*?)($begre)$/;
		my ($mid, $right) = ($1, $2);
		if (length($mid) > 5) {
			$mid = " ... ";
		}
		return "$left$mid$right";

	} else {
		$str =~ m/^($endre)(.*)$/;
		my $body = $1;
		my $tail = $2;
		if (length($tail) > 4) {
			$tail = "... ";
		}
		return "$body$tail";
	}
}

# takes the same arguments as chop_str, but also wraps a <span> around the
# result with a title attribute if it does get chopped. Additionally, the
# string is HTML-escaped.
sub chop_and_escape_str {
	my ($str) = @_;

	my $chopped = chop_str(@_);
	$str = to_utf8($str);
	if ($chopped eq $str) {
		return esc_html($chopped);
	} else {
		$str =~ s/[[:cntrl:]]/?/g;
		return $cgi->span({-title=>$str}, esc_html($chopped));
	}
}

## ----------------------------------------------------------------------
## functions returning short strings

# CSS class for given age value (in seconds)
sub age_class {
	my $age = shift;

	if (!defined $age) {
		return "noage";
	} elsif ($age < 60*60*2) {
		return "age0";
	} elsif ($age < 60*60*24*2) {
		return "age1";
	} else {
		return "age2";
	}
}

# convert age in seconds to "nn units ago" string
sub age_string {
	my $age = shift;
	my $age_str;

	if ($age > 60*60*24*365*2) {
		$age_str = (int $age/60/60/24/365);
		$age_str .= " years ago";
	} elsif ($age > 60*60*24*(365/12)*2) {
		$age_str = int $age/60/60/24/(365/12);
		$age_str .= " months ago";
	} elsif ($age > 60*60*24*7*2) {
		$age_str = int $age/60/60/24/7;
		$age_str .= " weeks ago";
	} elsif ($age > 60*60*24*2) {
		$age_str = int $age/60/60/24;
		$age_str .= " days ago";
	} elsif ($age > 60*60*2) {
		$age_str = int $age/60/60;
		$age_str .= " hours ago";
	} elsif ($age > 60*2) {
		$age_str = int $age/60;
		$age_str .= " min ago";
	} elsif ($age > 2) {
		$age_str = int $age;
		$age_str .= " sec ago";
	} else {
		$age_str .= " right now";
	}
	return $age_str;
}

use constant {
	S_IFINVALID => 0030000,
	S_IFGITLINK => 0160000,
};

# submodule/subproject, a commit object reference
sub S_ISGITLINK {
	my $mode = shift;

	return (($mode & S_IFMT) == S_IFGITLINK)
}

# convert file mode in octal to symbolic file mode string
sub mode_str {
	my $mode = oct shift;

	if (S_ISGITLINK($mode)) {
		return 'm---------';
	} elsif (S_ISDIR($mode & S_IFMT)) {
		return 'drwxr-xr-x';
	} elsif (S_ISLNK($mode)) {
		return 'lrwxrwxrwx';
	} elsif (S_ISREG($mode)) {
		# git cares only about the executable bit
		if ($mode & S_IXUSR) {
			return '-rwxr-xr-x';
		} else {
			return '-rw-r--r--';
		};
	} else {
		return '----------';
	}
}

# convert file mode in octal to file type string
sub file_type {
	my $mode = shift;

	if ($mode !~ m/^[0-7]+$/) {
		return $mode;
	} else {
		$mode = oct $mode;
	}

	if (S_ISGITLINK($mode)) {
		return "submodule";
	} elsif (S_ISDIR($mode & S_IFMT)) {
		return "directory";
	} elsif (S_ISLNK($mode)) {
		return "symlink";
	} elsif (S_ISREG($mode)) {
		return "file";
	} else {
		return "unknown";
	}
}

# convert file mode in octal to file type description string
sub file_type_long {
	my $mode = shift;

	if ($mode !~ m/^[0-7]+$/) {
		return $mode;
	} else {
		$mode = oct $mode;
	}

	if (S_ISGITLINK($mode)) {
		return "submodule";
	} elsif (S_ISDIR($mode & S_IFMT)) {
		return "directory";
	} elsif (S_ISLNK($mode)) {
		return "symlink";
	} elsif (S_ISREG($mode)) {
		if ($mode & S_IXUSR) {
			return "executable";
		} else {
			return "file";
		};
	} else {
		return "unknown";
	}
}


## ----------------------------------------------------------------------
## functions returning short HTML fragments, or transforming HTML fragments
## which don't belong to other sections

# format line of commit message.
sub format_log_line_html {
	my $line = shift;

	$line = esc_html($line, -nbsp=>1);
	$line =~ s{\b([0-9a-fA-F]{8,40})\b}{
		$cgi->a({-href => href(action=>"object", hash=>$1),
					-class => "text"}, $1);
	}eg;

	return $line;
}

# format marker of refs pointing to given object

# the destination action is chosen based on object type and current context:
# - for annotated tags, we choose the tag view unless it's the current view
#   already, in which case we go to shortlog view
# - for other refs, we keep the current view if we're in history, shortlog or
#   log view, and select shortlog otherwise
sub format_ref_marker {
	my ($refs, $id) = @_;
	my $markers = '';

	if (defined $refs->{$id}) {
		foreach my $ref (@{$refs->{$id}}) {
			# this code exploits the fact that non-lightweight tags are the
			# only indirect objects, and that they are the only objects for which
			# we want to use tag instead of shortlog as action
			my ($type, $name) = qw();
			my $indirect = ($ref =~ s/\^\{\}$//);
			# e.g. tags/v2.6.11 or heads/next
			if ($ref =~ m!^(.*?)s?/(.*)$!) {
				$type = $1;
				$name = $2;
			} else {
				$type = "ref";
				$name = $ref;
			}

			my $class = $type;
			$class .= " indirect" if $indirect;

			my $dest_action = "shortlog";

			if ($indirect) {
				$dest_action = "tag" unless $action eq "tag";
			} elsif ($action =~ /^(history|(short)?log)$/) {
				$dest_action = $action;
			}

			my $dest = "";
			$dest .= "refs/" unless $ref =~ m!^refs/!;
			$dest .= $ref;

			my $link = $cgi->a({
				-href => href(
					action=>$dest_action,
					hash=>$dest
				)}, $name);

			$markers .= " <span class=\"".esc_attr($class)."\" title=\"".esc_attr($ref)."\">" .
				$link . "</span>";
		}
	}

	if ($markers) {
		return ' <span class="refs">'. $markers . '</span>';
	} else {
		return "";
	}
}

# format, perhaps shortened and with markers, title line
sub format_subject_html {
	my ($long, $short, $href, $extra) = @_;
	$extra = '' unless defined($extra);

	if (length($short) < length($long)) {
		$long =~ s/[[:cntrl:]]/?/g;
		return $cgi->a({-href => $href, -class => "list subject",
		                -title => to_utf8($long)},
		       esc_html($short)) . $extra;
	} else {
		return $cgi->a({-href => $href, -class => "list subject"},
		       esc_html($long)) . $extra;
	}
}

# Rather than recomputing the url for an email multiple times, we cache it
# after the first hit. This gives a visible benefit in views where the avatar
# for the same email is used repeatedly (e.g. shortlog).
# The cache is shared by all avatar engines (currently gravatar only), which
# are free to use it as preferred. Since only one avatar engine is used for any
# given page, there's no risk for cache conflicts.
our %avatar_cache = ();

# Compute the picon url for a given email, by using the picon search service over at
# http://www.cs.indiana.edu/picons/search.html
sub picon_url {
	my $email = lc shift;
	if (!$avatar_cache{$email}) {
		my ($user, $domain) = split('@', $email);
		$avatar_cache{$email} =
			"http://www.cs.indiana.edu/cgi-pub/kinzler/piconsearch.cgi/" .
			"$domain/$user/" .
			"users+domains+unknown/up/single";
	}
	return $avatar_cache{$email};
}

# Compute the gravatar url for a given email, if it's not in the cache already.
# Gravatar stores only the part of the URL before the size, since that's the
# one computationally more expensive. This also allows reuse of the cache for
# different sizes (for this particular engine).
sub gravatar_url {
	my $email = lc shift;
	my $size = shift;
	$avatar_cache{$email} ||=
		"http://www.gravatar.com/avatar/" .
			Digest::MD5::md5_hex($email) . "?s=";
	return $avatar_cache{$email} . $size;
}

# Insert an avatar for the given $email at the given $size if the feature
# is enabled.
sub git_get_avatar {
	my ($email, %opts) = @_;
	my $pre_white  = ($opts{-pad_before} ? "&nbsp;" : "");
	my $post_white = ($opts{-pad_after}  ? "&nbsp;" : "");
	$opts{-size} ||= 'default';
	my $size = $avatar_size{$opts{-size}} || $avatar_size{'default'};
	my $url = "";
	if ($git_avatar eq 'gravatar') {
		$url = gravatar_url($email, $size);
	} elsif ($git_avatar eq 'picon') {
		$url = picon_url($email);
	}
	# Other providers can be added by extending the if chain, defining $url
	# as needed. If no variant puts something in $url, we assume avatars
	# are completely disabled/unavailable.
	if ($url) {
		return $pre_white .
		       "<img width=\"$size\" " .
		            "class=\"avatar\" " .
		            "src=\"".esc_url($url)."\" " .
			    "alt=\"\" " .
		       "/>" . $post_white;
	} else {
		return "";
	}
}

sub format_search_author {
	my ($author, $searchtype, $displaytext) = @_;
	my $have_search = gitweb_check_feature('search');

	if ($have_search) {
		my $performed = "";
		if ($searchtype eq 'author') {
			$performed = "authored";
		} elsif ($searchtype eq 'committer') {
			$performed = "committed";
		}

		return $cgi->a({-href => href(action=>"search", hash=>$hash,
				searchtext=>$author,
				searchtype=>$searchtype), class=>"list",
				title=>"Search for commits $performed by $author"},
				$displaytext);

	} else {
		return $displaytext;
	}
}

# format the author name of the given commit with the given tag
# the author name is chopped and escaped according to the other
# optional parameters (see chop_str).
sub format_author_html {
	my $tag = shift;
	my $co = shift;
	my $author = chop_and_escape_str($co->{'author_name'}, @_);
	return "<$tag class=\"author\">" .
	       format_search_author($co->{'author_name'}, "author",
		       git_get_avatar($co->{'author_email'}, -pad_after => 1) .
		       $author) .
	       "</$tag>";
}

# format git diff header line, i.e. "diff --(git|combined|cc) ..."
sub format_git_diff_header_line {
	my $line = shift;
	my $diffinfo = shift;
	my ($from, $to) = @_;

	if ($diffinfo->{'nparents'}) {
		# combined diff
		$line =~ s!^(diff (.*?) )"?.*$!$1!;
		if ($to->{'href'}) {
			$line .= $cgi->a({-href => $to->{'href'}, -class => "path"},
			                 esc_path($to->{'file'}));
		} else { # file was deleted (no href)
			$line .= esc_path($to->{'file'});
		}
	} else {
		# "ordinary" diff
		$line =~ s!^(diff (.*?) )"?a/.*$!$1!;
		if ($from->{'href'}) {
			$line .= $cgi->a({-href => $from->{'href'}, -class => "path"},
			                 'a/' . esc_path($from->{'file'}));
		} else { # file was added (no href)
			$line .= 'a/' . esc_path($from->{'file'});
		}
		$line .= ' ';
		if ($to->{'href'}) {
			$line .= $cgi->a({-href => $to->{'href'}, -class => "path"},
			                 'b/' . esc_path($to->{'file'}));
		} else { # file was deleted
			$line .= 'b/' . esc_path($to->{'file'});
		}
	}

	return "<div class=\"diff header\">$line</div>\n";
}

# format extended diff header line, before patch itself
sub format_extended_diff_header_line {
	my $line = shift;
	my $diffinfo = shift;
	my ($from, $to) = @_;

	# match <path>
	if ($line =~ s!^((copy|rename) from ).*$!$1! && $from->{'href'}) {
		$line .= $cgi->a({-href=>$from->{'href'}, -class=>"path"},
		                       esc_path($from->{'file'}));
	}
	if ($line =~ s!^((copy|rename) to ).*$!$1! && $to->{'href'}) {
		$line .= $cgi->a({-href=>$to->{'href'}, -class=>"path"},
		                 esc_path($to->{'file'}));
	}
	# match single <mode>
	if ($line =~ m/\s(\d{6})$/) {
		$line .= '<span class="info"> (' .
		         file_type_long($1) .
		         ')</span>';
	}
	# match <hash>
	if ($line =~ m/^index [0-9a-fA-F]{40},[0-9a-fA-F]{40}/) {
		# can match only for combined diff
		$line = 'index ';
		for (my $i = 0; $i < $diffinfo->{'nparents'}; $i++) {
			if ($from->{'href'}[$i]) {
				$line .= $cgi->a({-href=>$from->{'href'}[$i],
				                  -class=>"hash"},
				                 substr($diffinfo->{'from_id'}[$i],0,7));
			} else {
				$line .= '0' x 7;
			}
			# separator
			$line .= ',' if ($i < $diffinfo->{'nparents'} - 1);
		}
		$line .= '..';
		if ($to->{'href'}) {
			$line .= $cgi->a({-href=>$to->{'href'}, -class=>"hash"},
			                 substr($diffinfo->{'to_id'},0,7));
		} else {
			$line .= '0' x 7;
		}

	} elsif ($line =~ m/^index [0-9a-fA-F]{40}..[0-9a-fA-F]{40}/) {
		# can match only for ordinary diff
		my ($from_link, $to_link);
		if ($from->{'href'}) {
			$from_link = $cgi->a({-href=>$from->{'href'}, -class=>"hash"},
			                     substr($diffinfo->{'from_id'},0,7));
		} else {
			$from_link = '0' x 7;
		}
		if ($to->{'href'}) {
			$to_link = $cgi->a({-href=>$to->{'href'}, -class=>"hash"},
			                   substr($diffinfo->{'to_id'},0,7));
		} else {
			$to_link = '0' x 7;
		}
		my ($from_id, $to_id) = ($diffinfo->{'from_id'}, $diffinfo->{'to_id'});
		$line =~ s!$from_id\.\.$to_id!$from_link..$to_link!;
	}

	return $line . "<br/>\n";
}

# format from-file/to-file diff header
sub format_diff_from_to_header {
	my ($from_line, $to_line, $diffinfo, $from, $to, @parents) = @_;
	my $line;
	my $result = '';

	$line = $from_line;
	#assert($line =~ m/^---/) if DEBUG;
	# no extra formatting for "^--- /dev/null"
	if (! $diffinfo->{'nparents'}) {
		# ordinary (single parent) diff
		if ($line =~ m!^--- "?a/!) {
			if ($from->{'href'}) {
				$line = '--- a/' .
				        $cgi->a({-href=>$from->{'href'}, -class=>"path"},
				                esc_path($from->{'file'}));
			} else {
				$line = '--- a/' .
				        esc_path($from->{'file'});
			}
		}
		$result .= qq!<div class="diff from_file">$line</div>\n!;

	} else {
		# combined diff (merge commit)
		for (my $i = 0; $i < $diffinfo->{'nparents'}; $i++) {
			if ($from->{'href'}[$i]) {
				$line = '--- ' .
				        $cgi->a({-href=>href(action=>"blobdiff",
				                             hash_parent=>$diffinfo->{'from_id'}[$i],
				                             hash_parent_base=>$parents[$i],
				                             file_parent=>$from->{'file'}[$i],
				                             hash=>$diffinfo->{'to_id'},
				                             hash_base=>$hash,
				                             file_name=>$to->{'file'}),
				                 -class=>"path",
				                 -title=>"diff" . ($i+1)},
				                $i+1) .
				        '/' .
				        $cgi->a({-href=>$from->{'href'}[$i], -class=>"path"},
				                esc_path($from->{'file'}[$i]));
			} else {
				$line = '--- /dev/null';
			}
			$result .= qq!<div class="diff from_file">$line</div>\n!;
		}
	}

	$line = $to_line;
	#assert($line =~ m/^\+\+\+/) if DEBUG;
	# no extra formatting for "^+++ /dev/null"
	if ($line =~ m!^\+\+\+ "?b/!) {
		if ($to->{'href'}) {
			$line = '+++ b/' .
			        $cgi->a({-href=>$to->{'href'}, -class=>"path"},
			                esc_path($to->{'file'}));
		} else {
			$line = '+++ b/' .
			        esc_path($to->{'file'});
		}
	}
	$result .= qq!<div class="diff to_file">$line</div>\n!;

	return $result;
}

# create note for patch simplified by combined diff
sub format_diff_cc_simplified {
	my ($diffinfo, @parents) = @_;
	my $result = '';

	$result .= "<div class=\"diff header\">" .
	           "diff --cc ";
	if (!is_deleted($diffinfo)) {
		$result .= $cgi->a({-href => href(action=>"blob",
		                                  hash_base=>$hash,
		                                  hash=>$diffinfo->{'to_id'},
		                                  file_name=>$diffinfo->{'to_file'}),
		                    -class => "path"},
		                   esc_path($diffinfo->{'to_file'}));
	} else {
		$result .= esc_path($diffinfo->{'to_file'});
	}
	$result .= "</div>\n" . # class="diff header"
	           "<div class=\"diff nodifferences\">" .
	           "Simple merge" .
	           "</div>\n"; # class="diff nodifferences"

	return $result;
}

sub diff_line_class {
	my ($line, $from, $to) = @_;

	# ordinary diff
	my $num_sign = 1;
	# combined diff
	if ($from && $to && ref($from->{'href'}) eq "ARRAY") {
		$num_sign = scalar @{$from->{'href'}};
	}

	my @diff_line_classifier = (
		{ regexp => qr/^\@\@{$num_sign} /, class => "chunk_header"},
		{ regexp => qr/^\\/,               class => "incomplete"  },
		{ regexp => qr/^ {$num_sign}/,     class => "ctx" },
		# classifier for context must come before classifier add/rem,
		# or we would have to use more complicated regexp, for example
		# qr/(?= {0,$m}\+)[+ ]{$num_sign}/, where $m = $num_sign - 1;
		{ regexp => qr/^[+ ]{$num_sign}/,   class => "add" },
		{ regexp => qr/^[- ]{$num_sign}/,   class => "rem" },
	);
	for my $clsfy (@diff_line_classifier) {
		return $clsfy->{'class'}
			if ($line =~ $clsfy->{'regexp'});
	}

	# fallback
	return "";
}

# assumes that $from and $to are defined and correctly filled,
# and that $line holds a line of chunk header for unified diff
sub format_unidiff_chunk_header {
	my ($line, $from, $to) = @_;

	my ($from_text, $from_start, $from_lines, $to_text, $to_start, $to_lines, $section) =
		$line =~ m/^\@{2} (-(\d+)(?:,(\d+))?) (\+(\d+)(?:,(\d+))?) \@{2}(.*)$/;

	$from_lines = 0 unless defined $from_lines;
	$to_lines   = 0 unless defined $to_lines;

	if ($from->{'href'}) {
		$from_text = $cgi->a({-href=>"$from->{'href'}#l$from_start",
		                     -class=>"list"}, $from_text);
	}
	if ($to->{'href'}) {
		$to_text   = $cgi->a({-href=>"$to->{'href'}#l$to_start",
		                     -class=>"list"}, $to_text);
	}
	$line = "<span class=\"chunk_info\">@@ $from_text $to_text @@</span>" .
	        "<span class=\"section\">" . esc_html($section, -nbsp=>1) . "</span>";
	return $line;
}

# assumes that $from and $to are defined and correctly filled,
# and that $line holds a line of chunk header for combined diff
sub format_cc_diff_chunk_header {
	my ($line, $from, $to) = @_;

	my ($prefix, $ranges, $section) = $line =~ m/^(\@+) (.*?) \@+(.*)$/;
	my (@from_text, @from_start, @from_nlines, $to_text, $to_start, $to_nlines);

	@from_text = split(' ', $ranges);
	for (my $i = 0; $i < @from_text; ++$i) {
		($from_start[$i], $from_nlines[$i]) =
			(split(',', substr($from_text[$i], 1)), 0);
	}

	$to_text   = pop @from_text;
	$to_start  = pop @from_start;
	$to_nlines = pop @from_nlines;

	$line = "<span class=\"chunk_info\">$prefix ";
	for (my $i = 0; $i < @from_text; ++$i) {
		if ($from->{'href'}[$i]) {
			$line .= $cgi->a({-href=>"$from->{'href'}[$i]#l$from_start[$i]",
			                  -class=>"list"}, $from_text[$i]);
		} else {
			$line .= $from_text[$i];
		}
		$line .= " ";
	}
	if ($to->{'href'}) {
		$line .= $cgi->a({-href=>"$to->{'href'}#l$to_start",
		                  -class=>"list"}, $to_text);
	} else {
		$line .= $to_text;
	}
	$line .= " $prefix</span>" .
	         "<span class=\"section\">" . esc_html($section, -nbsp=>1) . "</span>";
	return $line;
}

# process patch (diff) line (not to be used for diff headers),
# returning class and HTML-formatted (but not wrapped) line
sub process_diff_line {
	my $line = shift;
	my ($from, $to) = @_;

	my $diff_class = diff_line_class($line, $from, $to);

	chomp $line;
	$line = untabify($line);

	if ($from && $to && $line =~ m/^\@{2} /) {
		$line = format_unidiff_chunk_header($line, $from, $to);
		return $diff_class, $line;

	} elsif ($from && $to && $line =~ m/^\@{3}/) {
		$line = format_cc_diff_chunk_header($line, $from, $to);
		return $diff_class, $line;

	}
	return $diff_class, esc_html($line, -nbsp=>1);
}

# Generates undef or something like "_snapshot_" or "snapshot (_tbz2_ _zip_)",
# linked.  Pass the hash of the tree/commit to snapshot.
sub format_snapshot_links {
	my ($hash) = @_;
	my $num_fmts = @snapshot_fmts;
	if ($num_fmts > 1) {
		# A parenthesized list of links bearing format names.
		# e.g. "snapshot (_tar.gz_ _zip_)"
		return "snapshot (" . join(' ', map
			$cgi->a({
				-href => href(
					action=>"snapshot",
					hash=>$hash,
					snapshot_format=>$_
				)
			}, $known_snapshot_formats{$_}{'display'})
		, @snapshot_fmts) . ")";
	} elsif ($num_fmts == 1) {
		# A single "snapshot" link whose tooltip bears the format name.
		# i.e. "_snapshot_"
		my ($fmt) = @snapshot_fmts;
		return
			$cgi->a({
				-href => href(
					action=>"snapshot",
					hash=>$hash,
					snapshot_format=>$fmt
				),
				-title => "in format: $known_snapshot_formats{$fmt}{'display'}"
			}, "snapshot");
	} else { # $num_fmts == 0
		return undef;
	}
}

## ......................................................................
## functions returning values to be passed, perhaps after some
## transformation, to other functions; e.g. returning arguments to href()

# returns hash to be passed to href to generate gitweb URL
# in -title key it returns description of link
sub get_feed_info {
	my $format = shift || 'Atom';
	my %res = (action => lc($format));

	# feed links are possible only for project views
	return unless (defined $project);
	# some views should link to OPML, or to generic project feed,
	# or don't have specific feed yet (so they should use generic)
	return if (!$action || $action =~ /^(?:tags|heads|forks|tag|search)$/x);

	my $branch;
	# branches refs uses 'refs/heads/' prefix (fullname) to differentiate
	# from tag links; this also makes possible to detect branch links
	if ((defined $hash_base && $hash_base =~ m!^refs/heads/(.*)$!) ||
	    (defined $hash      && $hash      =~ m!^refs/heads/(.*)$!)) {
		$branch = $1;
	}
	# find log type for feed description (title)
	my $type = 'log';
	if (defined $file_name) {
		$type  = "history of $file_name";
		$type .= "/" if ($action eq 'tree');
		$type .= " on '$branch'" if (defined $branch);
	} else {
		$type = "log of $branch" if (defined $branch);
	}

	$res{-title} = $type;
	$res{'hash'} = (defined $branch ? "refs/heads/$branch" : undef);
	$res{'file_name'} = $file_name;

	return %res;
}

## ----------------------------------------------------------------------
## git utility subroutines, invoking git commands

# returns path to the core git executable and the --git-dir parameter as list
sub git_cmd {
	$number_of_git_cmds++;
	return $GIT, '--git-dir='.$git_dir;
}

# quote the given arguments for passing them to the shell
# quote_command("command", "arg 1", "arg with ' and ! characters")
# => "'command' 'arg 1' 'arg with '\'' and '\!' characters'"
# Try to avoid using this function wherever possible.
sub quote_command {
	return join(' ',
		map { my $a = $_; $a =~ s/(['!])/'\\$1'/g; "'$a'" } @_ );
}

# get HEAD ref of given project as hash
sub git_get_head_hash {
	return git_get_full_hash(shift, 'HEAD');
}

sub git_get_full_hash {
	return git_get_hash(@_);
}

sub git_get_short_hash {
	return git_get_hash(@_, '--short=7');
}

sub git_get_hash {
	my ($project, $hash, @options) = @_;
	my $o_git_dir = $git_dir;
	my $retval = undef;
	$git_dir = "$projectroot/$project";
	if (open my $fd, '-|', git_cmd(), 'rev-parse',
	    '--verify', '-q', @options, $hash) {
		$retval = <$fd>;
		chomp $retval if defined $retval;
		close $fd;
	}
	if (defined $o_git_dir) {
		$git_dir = $o_git_dir;
	}
	return $retval;
}

# get type of given object
sub git_get_type {
	my $hash = shift;

	open my $fd, "-|", git_cmd(), "cat-file", '-t', $hash or return;
	my $type = <$fd>;
	close $fd or return;
	chomp $type;
	return $type;
}

# repository configuration
our $config_file = '';
our %config;

# store multiple values for single key as anonymous array reference
# single values stored directly in the hash, not as [ <value> ]
sub hash_set_multi {
	my ($hash, $key, $value) = @_;

	if (!exists $hash->{$key}) {
		$hash->{$key} = $value;
	} elsif (!ref $hash->{$key}) {
		$hash->{$key} = [ $hash->{$key}, $value ];
	} else {
		push @{$hash->{$key}}, $value;
	}
}

# return hash of git project configuration
# optionally limited to some section, e.g. 'gitweb'
sub git_parse_project_config {
	my $section_regexp = shift;
	my %config;

	local $/ = "\0";

	open my $fh, "-|", git_cmd(), "config", '-z', '-l',
		or return;

	while (my $keyval = <$fh>) {
		chomp $keyval;
		my ($key, $value) = split(/\n/, $keyval, 2);

		hash_set_multi(\%config, $key, $value)
			if (!defined $section_regexp || $key =~ /^(?:$section_regexp)\./o);
	}
	close $fh;

	return %config;
}

# convert config value to boolean: 'true' or 'false'
# no value, number > 0, 'true' and 'yes' values are true
# rest of values are treated as false (never as error)
sub config_to_bool {
	my $val = shift;

	return 1 if !defined $val;             # section.key

	# strip leading and trailing whitespace
	$val =~ s/^\s+//;
	$val =~ s/\s+$//;

	return (($val =~ /^\d+$/ && $val) ||   # section.key = 1
	        ($val =~ /^(?:true|yes)$/i));  # section.key = true
}

# convert config value to simple decimal number
# an optional value suffix of 'k', 'm', or 'g' will cause the value
# to be multiplied by 1024, 1048576, or 1073741824
sub config_to_int {
	my $val = shift;

	# strip leading and trailing whitespace
	$val =~ s/^\s+//;
	$val =~ s/\s+$//;

	if (my ($num, $unit) = ($val =~ /^([0-9]*)([kmg])$/i)) {
		$unit = lc($unit);
		# unknown unit is treated as 1
		return $num * ($unit eq 'g' ? 1073741824 :
		               $unit eq 'm' ?    1048576 :
		               $unit eq 'k' ?       1024 : 1);
	}
	return $val;
}

# convert config value to array reference, if needed
sub config_to_multi {
	my $val = shift;

	return ref($val) ? $val : (defined($val) ? [ $val ] : []);
}

sub git_get_project_config {
	my ($key, $type) = @_;

	return unless defined $git_dir;

	# key sanity check
	return unless ($key);
	# only subsection, if exists, is case sensitive,
	# and not lowercased by 'git config -z -l'
	if (my ($hi, $mi, $lo) = ($key =~ /^([^.]*)\.(.*)\.([^.]*)$/)) {
		$key = join(".", lc($hi), $mi, lc($lo));
	} else {
		$key = lc($key);
	}
	$key =~ s/^gitweb\.//;
	return if ($key =~ m/\W/);

	# type sanity check
	if (defined $type) {
		$type =~ s/^--//;
		$type = undef
			unless ($type eq 'bool' || $type eq 'int');
	}

	# get config
	if (!defined $config_file ||
	    $config_file ne "$git_dir/config") {
		%config = git_parse_project_config('gitweb');
		$config_file = "$git_dir/config";
	}

	# check if config variable (key) exists
	return unless exists $config{"gitweb.$key"};

	# ensure given type
	if (!defined $type) {
		return $config{"gitweb.$key"};
	} elsif ($type eq 'bool') {
		# backward compatibility: 'git config --bool' returns true/false
		return config_to_bool($config{"gitweb.$key"}) ? 'true' : 'false';
	} elsif ($type eq 'int') {
		return config_to_int($config{"gitweb.$key"});
	}
	return $config{"gitweb.$key"};
}

# get hash of given path at given ref
sub git_get_hash_by_path {
	my $base = shift;
	my $path = shift || return undef;
	my $type = shift;

	$path =~ s,/+$,,;

	open my $fd, "-|", git_cmd(), "ls-tree", $base, "--", $path
		or die_error(500, "Open git-ls-tree failed");
	my $line = <$fd>;
	close $fd or return undef;

	if (!defined $line) {
		# there is no tree or hash given by $path at $base
		return undef;
	}

	#'100644 blob 0fa3f3a66fb6a137f6ec2c19351ed4d807070ffa	panic.c'
	$line =~ m/^([0-9]+) (.+) ([0-9a-fA-F]{40})\t/;
	if (defined $type && $type ne $2) {
		# type doesn't match
		return undef;
	}
	return $3;
}

# get path of entry with given hash at given tree-ish (ref)
# used to get 'from' filename for combined diff (merge commit) for renames
sub git_get_path_by_hash {
	my $base = shift || return;
	my $hash = shift || return;

	local $/ = "\0";

	open my $fd, "-|", git_cmd(), "ls-tree", '-r', '-t', '-z', $base
		or return undef;
	while (my $line = <$fd>) {
		chomp $line;

		#'040000 tree 595596a6a9117ddba9fe379b6b012b558bac8423	gitweb'
		#'100644 blob e02e90f0429be0d2a69b76571101f20b8f75530f	gitweb/README'
		if ($line =~ m/(?:[0-9]+) (?:.+) $hash\t(.+)$/) {
			close $fd;
			return $1;
		}
	}
	close $fd;
	return undef;
}

## ......................................................................
## git utility functions, directly accessing git repository

# get the value of config variable either from file named as the variable
# itself in the repository ($GIT_DIR/$name file), or from gitweb.$name
# configuration variable in the repository config file.
sub git_get_file_or_project_config {
	my ($path, $name) = @_;

	$git_dir = "$projectroot/$path";
	open my $fd, '<', "$git_dir/$name"
		or return git_get_project_config($name);
	my $conf = <$fd>;
	close $fd;
	if (defined $conf) {
		chomp $conf;
	}
	return $conf;
}

sub git_get_project_description {
	my $path = shift;
	return git_get_file_or_project_config($path, 'description');
}

sub git_get_project_category {
	my $path = shift;
	return git_get_file_or_project_config($path, 'category');
}


# supported formats:
# * $GIT_DIR/ctags/<tagname> file (in 'ctags' subdirectory)
#   - if its contents is a number, use it as tag weight,
#   - otherwise add a tag with weight 1
# * $GIT_DIR/ctags file, each line is a tag (with weight 1)
#   the same value multiple times increases tag weight
# * `gitweb.ctag' multi-valued repo config variable
sub git_get_project_ctags {
	my $project = shift;
	my $ctags = {};

	$git_dir = "$projectroot/$project";
	if (opendir my $dh, "$git_dir/ctags") {
		my @files = grep { -f $_ } map { "$git_dir/ctags/$_" } readdir($dh);
		foreach my $tagfile (@files) {
			open my $ct, '<', $tagfile
				or next;
			my $val = <$ct>;
			chomp $val if $val;
			close $ct;

			(my $ctag = $tagfile) =~ s#.*/##;
			if ($val =~ /^\d+$/) {
				$ctags->{$ctag} = $val;
			} else {
				$ctags->{$ctag} = 1;
			}
		}
		closedir $dh;

	} elsif (open my $fh, '<', "$git_dir/ctags") {
		while (my $line = <$fh>) {
			chomp $line;
			$ctags->{$line}++ if $line;
		}
		close $fh;

	} else {
		my $taglist = config_to_multi(git_get_project_config('ctag'));
		foreach my $tag (@$taglist) {
			$ctags->{$tag}++;
		}
	}

	return $ctags;
}

# return hash, where keys are content tags ('ctags'),
# and values are sum of weights of given tag in every project
sub git_gather_all_ctags {
	my $projects = shift;
	my $ctags = {};

	foreach my $p (@$projects) {
		foreach my $ct (keys %{$p->{'ctags'}}) {
			$ctags->{$ct} += $p->{'ctags'}->{$ct};
		}
	}

	return $ctags;
}

sub git_populate_project_tagcloud {
	my $ctags = shift;

	# First, merge different-cased tags; tags vote on casing
	my %ctags_lc;
	foreach (keys %$ctags) {
		$ctags_lc{lc $_}->{count} += $ctags->{$_};
		if (not $ctags_lc{lc $_}->{topcount}
		    or $ctags_lc{lc $_}->{topcount} < $ctags->{$_}) {
			$ctags_lc{lc $_}->{topcount} = $ctags->{$_};
			$ctags_lc{lc $_}->{topname} = $_;
		}
	}

	my $cloud;
	my $matched = $input_params{'ctag'};
	if (eval { require HTML::TagCloud; 1; }) {
		$cloud = HTML::TagCloud->new;
		foreach my $ctag (sort keys %ctags_lc) {
			# Pad the title with spaces so that the cloud looks
			# less crammed.
			my $title = esc_html($ctags_lc{$ctag}->{topname});
			$title =~ s/ /&nbsp;/g;
			$title =~ s/^/&nbsp;/g;
			$title =~ s/$/&nbsp;/g;
			if (defined $matched && $matched eq $ctag) {
				$title = qq(<span class="match">$title</span>);
			}
			$cloud->add($title, href(project=>undef, ctag=>$ctag),
			            $ctags_lc{$ctag}->{count});
		}
	} else {
		$cloud = {};
		foreach my $ctag (keys %ctags_lc) {
			my $title = esc_html($ctags_lc{$ctag}->{topname}, -nbsp=>1);
			if (defined $matched && $matched eq $ctag) {
				$title = qq(<span class="match">$title</span>);
			}
			$cloud->{$ctag}{count} = $ctags_lc{$ctag}->{count};
			$cloud->{$ctag}{ctag} =
				$cgi->a({-href=>href(project=>undef, ctag=>$ctag)}, $title);
		}
	}
	return $cloud;
}

sub git_show_project_tagcloud {
	my ($cloud, $count) = @_;
	if (ref $cloud eq 'HTML::TagCloud') {
		return $cloud->html_and_css($count);
	} else {
		my @tags = sort { $cloud->{$a}->{'count'} <=> $cloud->{$b}->{'count'} } keys %$cloud;
		return
			'<div id="htmltagcloud"'.($project ? '' : ' align="center"').'>' .
			join (', ', map {
				$cloud->{$_}->{'ctag'}
			} splice(@tags, 0, $count)) .
			'</div>';
	}
}

sub git_get_project_url_list {
	my $path = shift;

	$git_dir = "$projectroot/$path";
	open my $fd, '<', "$git_dir/cloneurl"
		or return wantarray ?
		@{ config_to_multi(git_get_project_config('url')) } :
		   config_to_multi(git_get_project_config('url'));
	my @git_project_url_list = map { chomp; $_ } <$fd>;
	close $fd;

	return wantarray ? @git_project_url_list : \@git_project_url_list;
}

sub git_get_projects_list {
	my $filter = shift || '';
	my $paranoid = shift;
	my @list;

	if (-d $projects_list) {
		# search in directory
		my $dir = $projects_list;
		# remove the trailing "/"
		$dir =~ s!/+$!!;
		my $pfxlen = length("$dir");
		my $pfxdepth = ($dir =~ tr!/!!);
		# when filtering, search only given subdirectory
		if ($filter && !$paranoid) {
			$dir .= "/$filter";
			$dir =~ s!/+$!!;
		}

		File::Find::find({
			follow_fast => 1, # follow symbolic links
			follow_skip => 2, # ignore duplicates
			dangling_symlinks => 0, # ignore dangling symlinks, silently
			wanted => sub {
				# global variables
				our $project_maxdepth;
				our $projectroot;
				# skip project-list toplevel, if we get it.
				return if (m!^[/.]$!);
				# only directories can be git repositories
				return unless (-d $_);
				# don't traverse too deep (Find is super slow on os x)
				# $project_maxdepth excludes depth of $projectroot
				if (($File::Find::name =~ tr!/!!) - $pfxdepth > $project_maxdepth) {
					$File::Find::prune = 1;
					return;
				}

				my $path = substr($File::Find::name, $pfxlen + 1);
				# paranoidly only filter here
				if ($paranoid && $filter && $path !~ m!^\Q$filter\E/!) {
					next;
				}
				# we check related file in $projectroot
				if (check_export_ok("$projectroot/$path")) {
					push @list, { path => $path };
					$File::Find::prune = 1;
				}
			},
		}, "$dir");

	} elsif (-f $projects_list) {
		# read from file(url-encoded):
		# 'git%2Fgit.git Linus+Torvalds'
		# 'libs%2Fklibc%2Fklibc.git H.+Peter+Anvin'
		# 'linux%2Fhotplug%2Fudev.git Greg+Kroah-Hartman'
		open my $fd, '<', $projects_list or return;
	PROJECT:
		while (my $line = <$fd>) {
			chomp $line;
			my ($path, $owner) = split ' ', $line;
			$path = unescape($path);
			$owner = unescape($owner);
			if (!defined $path) {
				next;
			}
			# if $filter is rpovided, check if $path begins with $filter
			if ($filter && $path !~ m!^\Q$filter\E/!) {
				next;
			}
			if (check_export_ok("$projectroot/$path")) {
				my $pr = {
					path => $path,
					owner => to_utf8($owner),
				};
				push @list, $pr;
			}
		}
		close $fd;
	}
	return @list;
}

# written with help of Tree::Trie module (Perl Artistic License, GPL compatibile)
# as side effects it sets 'forks' field to list of forks for forked projects
sub filter_forks_from_projects_list {
	my $projects = shift;

	my %trie; # prefix tree of directories (path components)
	# generate trie out of those directories that might contain forks
	foreach my $pr (@$projects) {
		my $path = $pr->{'path'};
		$path =~ s/\.git$//;      # forks of 'repo.git' are in 'repo/' directory
		next if ($path =~ m!/$!); # skip non-bare repositories, e.g. 'repo/.git'
		next unless ($path);      # skip '.git' repository: tests, git-instaweb
		next unless (-d "$projectroot/$path"); # containing directory exists
		$pr->{'forks'} = [];      # there can be 0 or more forks of project

		# add to trie
		my @dirs = split('/', $path);
		# walk the trie, until either runs out of components or out of trie
		my $ref = \%trie;
		while (scalar @dirs &&
		       exists($ref->{$dirs[0]})) {
			$ref = $ref->{shift @dirs};
		}
		# create rest of trie structure from rest of components
		foreach my $dir (@dirs) {
			$ref = $ref->{$dir} = {};
		}
		# create end marker, store $pr as a data
		$ref->{''} = $pr if (!exists $ref->{''});
	}

	# filter out forks, by finding shortest prefix match for paths
	my @filtered;
 PROJECT:
	foreach my $pr (@$projects) {
		# trie lookup
		my $ref = \%trie;
	DIR:
		foreach my $dir (split('/', $pr->{'path'})) {
			if (exists $ref->{''}) {
				# found [shortest] prefix, is a fork - skip it
				push @{$ref->{''}{'forks'}}, $pr;
				next PROJECT;
			}
			if (!exists $ref->{$dir}) {
				# not in trie, cannot have prefix, not a fork
				push @filtered, $pr;
				next PROJECT;
			}
			# If the dir is there, we just walk one step down the trie.
			$ref = $ref->{$dir};
		}
		# we ran out of trie
		# (shouldn't happen: it's either no match, or end marker)
		push @filtered, $pr;
	}

	return @filtered;
}

# note: fill_project_list_info must be run first,
# for 'descr_long' and 'ctags' to be filled
sub search_projects_list {
	my ($projlist, %opts) = @_;
	my $tagfilter  = $opts{'tagfilter'};
	my $searchtext = $opts{'searchtext'};

	return @$projlist
		unless ($tagfilter || $searchtext);

	my @projects;
 PROJECT:
	foreach my $pr (@$projlist) {

		if ($tagfilter) {
			next unless ref($pr->{'ctags'}) eq 'HASH';
			next unless
				grep { lc($_) eq lc($tagfilter) } keys %{$pr->{'ctags'}};
		}

		if ($searchtext) {
			next unless
				$pr->{'path'} =~ /$searchtext/ ||
				$pr->{'descr_long'} =~ /$searchtext/;
		}

		push @projects, $pr;
	}

	return @projects;
}

our $gitweb_project_owner = undef;
sub git_get_project_list_from_file {

	return if (defined $gitweb_project_owner);

	$gitweb_project_owner = {};
	# read from file (url-encoded):
	# 'git%2Fgit.git Linus+Torvalds'
	# 'libs%2Fklibc%2Fklibc.git H.+Peter+Anvin'
	# 'linux%2Fhotplug%2Fudev.git Greg+Kroah-Hartman'
	if (-f $projects_list) {
		open(my $fd, '<', $projects_list);
		while (my $line = <$fd>) {
			chomp $line;
			my ($pr, $ow) = split ' ', $line;
			$pr = unescape($pr);
			$ow = unescape($ow);
			$gitweb_project_owner->{$pr} = to_utf8($ow);
		}
		close $fd;
	}
}

sub git_get_project_owner {
	my $project = shift;
	my $owner;

	return undef unless $project;
	$git_dir = "$projectroot/$project";

	if (!defined $gitweb_project_owner) {
		git_get_project_list_from_file();
	}

	if (exists $gitweb_project_owner->{$project}) {
		$owner = $gitweb_project_owner->{$project};
	}
	if (!defined $owner){
		$owner = git_get_project_config('owner');
	}
	if (!defined $owner) {
		$owner = get_file_owner("$git_dir");
	}

	return $owner;
}

sub git_get_last_activity {
	my ($path) = @_;
	my $fd;

	$git_dir = "$projectroot/$path";
	open($fd, "-|", git_cmd(), 'for-each-ref',
	     '--format=%(committer)',
	     '--sort=-committerdate',
	     '--count=1',
	     'refs/heads') or return;
	my $most_recent = <$fd>;
	close $fd or return;
	if (defined $most_recent &&
	    $most_recent =~ / (\d+) [-+][01]\d\d\d$/) {
		my $timestamp = $1;
		my $age = time - $timestamp;
		return ($age, age_string($age));
	}
	return (undef, undef);
}

# Implementation note: when a single remote is wanted, we cannot use 'git
# remote show -n' because that command always work (assuming it's a remote URL
# if it's not defined), and we cannot use 'git remote show' because that would
# try to make a network roundtrip. So the only way to find if that particular
# remote is defined is to walk the list provided by 'git remote -v' and stop if
# and when we find what we want.
sub git_get_remotes_list {
	my $wanted = shift;
	my %remotes = ();

	open my $fd, '-|' , git_cmd(), 'remote', '-v';
	return unless $fd;
	while (my $remote = <$fd>) {
		chomp $remote;
		$remote =~ s!\t(.*?)\s+\((\w+)\)$!!;
		next if $wanted and not $remote eq $wanted;
		my ($url, $key) = ($1, $2);

		$remotes{$remote} ||= { 'heads' => () };
		$remotes{$remote}{$key} = $url;
	}
	close $fd or return;
	return wantarray ? %remotes : \%remotes;
}

# Takes a hash of remotes as first parameter and fills it by adding the
# available remote heads for each of the indicated remotes.
sub fill_remote_heads {
	my $remotes = shift;
	my @heads = map { "remotes/$_" } keys %$remotes;
	my @remoteheads = git_get_heads_list(undef, @heads);
	foreach my $remote (keys %$remotes) {
		$remotes->{$remote}{'heads'} = [ grep {
			$_->{'name'} =~ s!^$remote/!!
			} @remoteheads ];
	}
}

sub git_get_references {
	my $type = shift || "";
	my %refs;
	# 5dc01c595e6c6ec9ccda4f6f69c131c0dd945f8c refs/tags/v2.6.11
	# c39ae07f393806ccf406ef966e9a15afc43cc36a refs/tags/v2.6.11^{}
	open my $fd, "-|", git_cmd(), "show-ref", "--dereference",
		($type ? ("--", "refs/$type") : ()) # use -- <pattern> if $type
		or return;

	while (my $line = <$fd>) {
		chomp $line;
		if ($line =~ m!^([0-9a-fA-F]{40})\srefs/($type.*)$!) {
			if (defined $refs{$1}) {
				push @{$refs{$1}}, $2;
			} else {
				$refs{$1} = [ $2 ];
			}
		}
	}
	close $fd or return;
	return \%refs;
}

sub git_get_rev_name_tags {
	my $hash = shift || return undef;

	open my $fd, "-|", git_cmd(), "name-rev", "--tags", $hash
		or return;
	my $name_rev = <$fd>;
	close $fd;

	if ($name_rev =~ m|^$hash tags/(.*)$|) {
		return $1;
	} else {
		# catches also '$hash undefined' output
		return undef;
	}
}

## ----------------------------------------------------------------------
## parse to hash functions

sub parse_date {
	my $epoch = shift;
	my $tz = shift || "-0000";

	my %date;
	my @months = ("Jan", "Feb", "Mar", "Apr", "May", "Jun", "Jul", "Aug", "Sep", "Oct", "Nov", "Dec");
	my @days = ("Sun", "Mon", "Tue", "Wed", "Thu", "Fri", "Sat");
	my ($sec, $min, $hour, $mday, $mon, $year, $wday, $yday) = gmtime($epoch);
	$date{'hour'} = $hour;
	$date{'minute'} = $min;
	$date{'mday'} = $mday;
	$date{'day'} = $days[$wday];
	$date{'month'} = $months[$mon];
	$date{'rfc2822'}   = sprintf "%s, %d %s %4d %02d:%02d:%02d +0000",
	                     $days[$wday], $mday, $months[$mon], 1900+$year, $hour ,$min, $sec;
	$date{'mday-time'} = sprintf "%d %s %02d:%02d",
	                     $mday, $months[$mon], $hour ,$min;
	$date{'iso-8601'}  = sprintf "%04d-%02d-%02dT%02d:%02d:%02dZ",
	                     1900+$year, 1+$mon, $mday, $hour ,$min, $sec;

	my ($tz_sign, $tz_hour, $tz_min) =
		($tz =~ m/^([-+])(\d\d)(\d\d)$/);
	$tz_sign = ($tz_sign eq '-' ? -1 : +1);
	my $local = $epoch + $tz_sign*((($tz_hour*60) + $tz_min)*60);
	($sec, $min, $hour, $mday, $mon, $year, $wday, $yday) = gmtime($local);
	$date{'hour_local'} = $hour;
	$date{'minute_local'} = $min;
	$date{'tz_local'} = $tz;
	$date{'iso-tz'} = sprintf("%04d-%02d-%02d %02d:%02d:%02d %s",
	                          1900+$year, $mon+1, $mday,
	                          $hour, $min, $sec, $tz);
	return %date;
}

sub parse_tag {
	my $tag_id = shift;
	my %tag;
	my @comment;

	open my $fd, "-|", git_cmd(), "cat-file", "tag", $tag_id or return;
	$tag{'id'} = $tag_id;
	while (my $line = <$fd>) {
		chomp $line;
		if ($line =~ m/^object ([0-9a-fA-F]{40})$/) {
			$tag{'object'} = $1;
		} elsif ($line =~ m/^type (.+)$/) {
			$tag{'type'} = $1;
		} elsif ($line =~ m/^tag (.+)$/) {
			$tag{'name'} = $1;
		} elsif ($line =~ m/^tagger (.*) ([0-9]+) (.*)$/) {
			$tag{'author'} = $1;
			$tag{'author_epoch'} = $2;
			$tag{'author_tz'} = $3;
			if ($tag{'author'} =~ m/^([^<]+) <([^>]*)>/) {
				$tag{'author_name'}  = $1;
				$tag{'author_email'} = $2;
			} else {
				$tag{'author_name'} = $tag{'author'};
			}
		} elsif ($line =~ m/--BEGIN/) {
			push @comment, $line;
			last;
		} elsif ($line eq "") {
			last;
		}
	}
	push @comment, <$fd>;
	$tag{'comment'} = \@comment;
	close $fd or return;
	if (!defined $tag{'name'}) {
		return
	};
	return %tag
}

sub parse_commit_text {
	my ($commit_text, $withparents) = @_;
	my @commit_lines = split '\n', $commit_text;
	my %co;

	pop @commit_lines; # Remove '\0'

	if (! @commit_lines) {
		return;
	}

	my $header = shift @commit_lines;
	if ($header !~ m/^[0-9a-fA-F]{40}/) {
		return;
	}
	($co{'id'}, my @parents) = split ' ', $header;
	while (my $line = shift @commit_lines) {
		last if $line eq "\n";
		if ($line =~ m/^tree ([0-9a-fA-F]{40})$/) {
			$co{'tree'} = $1;
		} elsif ((!defined $withparents) && ($line =~ m/^parent ([0-9a-fA-F]{40})$/)) {
			push @parents, $1;
		} elsif ($line =~ m/^author (.*) ([0-9]+) (.*)$/) {
			$co{'author'} = to_utf8($1);
			$co{'author_epoch'} = $2;
			$co{'author_tz'} = $3;
			if ($co{'author'} =~ m/^([^<]+) <([^>]*)>/) {
				$co{'author_name'}  = $1;
				$co{'author_email'} = $2;
			} else {
				$co{'author_name'} = $co{'author'};
			}
		} elsif ($line =~ m/^committer (.*) ([0-9]+) (.*)$/) {
			$co{'committer'} = to_utf8($1);
			$co{'committer_epoch'} = $2;
			$co{'committer_tz'} = $3;
			if ($co{'committer'} =~ m/^([^<]+) <([^>]*)>/) {
				$co{'committer_name'}  = $1;
				$co{'committer_email'} = $2;
			} else {
				$co{'committer_name'} = $co{'committer'};
			}
		}
	}
	if (!defined $co{'tree'}) {
		return;
	};
	$co{'parents'} = \@parents;
	$co{'parent'} = $parents[0];

	foreach my $title (@commit_lines) {
		$title =~ s/^    //;
		if ($title ne "") {
			$co{'title'} = chop_str($title, 80, 5);
			# remove leading stuff of merges to make the interesting part visible
			if (length($title) > 50) {
				$title =~ s/^Automatic //;
				$title =~ s/^merge (of|with) /Merge ... /i;
				if (length($title) > 50) {
					$title =~ s/(http|rsync):\/\///;
				}
				if (length($title) > 50) {
					$title =~ s/(master|www|rsync)\.//;
				}
				if (length($title) > 50) {
					$title =~ s/kernel.org:?//;
				}
				if (length($title) > 50) {
					$title =~ s/\/pub\/scm//;
				}
			}
			$co{'title_short'} = chop_str($title, 50, 5);
			last;
		}
	}
	if (! defined $co{'title'} || $co{'title'} eq "") {
		$co{'title'} = $co{'title_short'} = '(no commit message)';
	}
	# remove added spaces
	foreach my $line (@commit_lines) {
		$line =~ s/^    //;
	}
	$co{'comment'} = \@commit_lines;

	my $age = time - $co{'committer_epoch'};
	$co{'age'} = $age;
	$co{'age_string'} = age_string($age);
	my ($sec, $min, $hour, $mday, $mon, $year, $wday, $yday) = gmtime($co{'committer_epoch'});
	if ($age > 60*60*24*7*2) {
		$co{'age_string_date'} = sprintf "%4i-%02u-%02i", 1900 + $year, $mon+1, $mday;
		$co{'age_string_age'} = $co{'age_string'};
	} else {
		$co{'age_string_date'} = $co{'age_string'};
		$co{'age_string_age'} = sprintf "%4i-%02u-%02i", 1900 + $year, $mon+1, $mday;
	}
	return %co;
}

sub parse_commit {
	my ($commit_id) = @_;
	my %co;

	local $/ = "\0";

	open my $fd, "-|", git_cmd(), "rev-list",
		"--parents",
		"--header",
		"--max-count=1",
		$commit_id,
		"--",
		or die_error(500, "Open git-rev-list failed");
	%co = parse_commit_text(<$fd>, 1);
	close $fd;

	return %co;
}

sub parse_commits {
	my ($commit_id, $maxcount, $skip, $filename, @args) = @_;
	my @cos;

	$maxcount ||= 1;
	$skip ||= 0;

	local $/ = "\0";

	open my $fd, "-|", git_cmd(), "rev-list",
		"--header",
		@args,
		("--max-count=" . $maxcount),
		("--skip=" . $skip),
		@extra_options,
		$commit_id,
		"--",
		($filename ? ($filename) : ())
		or die_error(500, "Open git-rev-list failed");
	while (my $line = <$fd>) {
		my %co = parse_commit_text($line);
		push @cos, \%co;
	}
	close $fd;

	return wantarray ? @cos : \@cos;
}

# parse line of git-diff-tree "raw" output
sub parse_difftree_raw_line {
	my $line = shift;
	my %res;

	# ':100644 100644 03b218260e99b78c6df0ed378e59ed9205ccc96d 3b93d5e7cc7f7dd4ebed13a5cc1a4ad976fc94d8 M	ls-files.c'
	# ':100644 100644 7f9281985086971d3877aca27704f2aaf9c448ce bc190ebc71bbd923f2b728e505408f5e54bd073a M	rev-tree.c'
	if ($line =~ m/^:([0-7]{6}) ([0-7]{6}) ([0-9a-fA-F]{40}) ([0-9a-fA-F]{40}) (.)([0-9]{0,3})\t(.*)$/) {
		$res{'from_mode'} = $1;
		$res{'to_mode'} = $2;
		$res{'from_id'} = $3;
		$res{'to_id'} = $4;
		$res{'status'} = $5;
		$res{'similarity'} = $6;
		if ($res{'status'} eq 'R' || $res{'status'} eq 'C') { # renamed or copied
			($res{'from_file'}, $res{'to_file'}) = map { unquote($_) } split("\t", $7);
		} else {
			$res{'from_file'} = $res{'to_file'} = $res{'file'} = unquote($7);
		}
	}
	# '::100755 100755 100755 60e79ca1b01bc8b057abe17ddab484699a7f5fdb 94067cc5f73388f33722d52ae02f44692bc07490 94067cc5f73388f33722d52ae02f44692bc07490 MR	git-gui/git-gui.sh'
	# combined diff (for merge commit)
	elsif ($line =~ s/^(::+)((?:[0-7]{6} )+)((?:[0-9a-fA-F]{40} )+)([a-zA-Z]+)\t(.*)$//) {
		$res{'nparents'}  = length($1);
		$res{'from_mode'} = [ split(' ', $2) ];
		$res{'to_mode'} = pop @{$res{'from_mode'}};
		$res{'from_id'} = [ split(' ', $3) ];
		$res{'to_id'} = pop @{$res{'from_id'}};
		$res{'status'} = [ split('', $4) ];
		$res{'to_file'} = unquote($5);
	}
	# 'c512b523472485aef4fff9e57b229d9d243c967f'
	elsif ($line =~ m/^([0-9a-fA-F]{40})$/) {
		$res{'commit'} = $1;
	}

	return wantarray ? %res : \%res;
}

# wrapper: return parsed line of git-diff-tree "raw" output
# (the argument might be raw line, or parsed info)
sub parsed_difftree_line {
	my $line_or_ref = shift;

	if (ref($line_or_ref) eq "HASH") {
		# pre-parsed (or generated by hand)
		return $line_or_ref;
	} else {
		return parse_difftree_raw_line($line_or_ref);
	}
}

# parse line of git-ls-tree output
sub parse_ls_tree_line {
	my $line = shift;
	my %opts = @_;
	my %res;

	if ($opts{'-l'}) {
		#'100644 blob 0fa3f3a66fb6a137f6ec2c19351ed4d807070ffa   16717	panic.c'
		$line =~ m/^([0-9]+) (.+) ([0-9a-fA-F]{40}) +(-|[0-9]+)\t(.+)$/s;

		$res{'mode'} = $1;
		$res{'type'} = $2;
		$res{'hash'} = $3;
		$res{'size'} = $4;
		if ($opts{'-z'}) {
			$res{'name'} = $5;
		} else {
			$res{'name'} = unquote($5);
		}
	} else {
		#'100644 blob 0fa3f3a66fb6a137f6ec2c19351ed4d807070ffa	panic.c'
		$line =~ m/^([0-9]+) (.+) ([0-9a-fA-F]{40})\t(.+)$/s;

		$res{'mode'} = $1;
		$res{'type'} = $2;
		$res{'hash'} = $3;
		if ($opts{'-z'}) {
			$res{'name'} = $4;
		} else {
			$res{'name'} = unquote($4);
		}
	}

	return wantarray ? %res : \%res;
}

# generates _two_ hashes, references to which are passed as 2 and 3 argument
sub parse_from_to_diffinfo {
	my ($diffinfo, $from, $to, @parents) = @_;

	if ($diffinfo->{'nparents'}) {
		# combined diff
		$from->{'file'} = [];
		$from->{'href'} = [];
		fill_from_file_info($diffinfo, @parents)
			unless exists $diffinfo->{'from_file'};
		for (my $i = 0; $i < $diffinfo->{'nparents'}; $i++) {
			$from->{'file'}[$i] =
				defined $diffinfo->{'from_file'}[$i] ?
				        $diffinfo->{'from_file'}[$i] :
				        $diffinfo->{'to_file'};
			if ($diffinfo->{'status'}[$i] ne "A") { # not new (added) file
				$from->{'href'}[$i] = href(action=>"blob",
				                           hash_base=>$parents[$i],
				                           hash=>$diffinfo->{'from_id'}[$i],
				                           file_name=>$from->{'file'}[$i]);
			} else {
				$from->{'href'}[$i] = undef;
			}
		}
	} else {
		# ordinary (not combined) diff
		$from->{'file'} = $diffinfo->{'from_file'};
		if ($diffinfo->{'status'} ne "A") { # not new (added) file
			$from->{'href'} = href(action=>"blob", hash_base=>$hash_parent,
			                       hash=>$diffinfo->{'from_id'},
			                       file_name=>$from->{'file'});
		} else {
			delete $from->{'href'};
		}
	}

	$to->{'file'} = $diffinfo->{'to_file'};
	if (!is_deleted($diffinfo)) { # file exists in result
		$to->{'href'} = href(action=>"blob", hash_base=>$hash,
		                     hash=>$diffinfo->{'to_id'},
		                     file_name=>$to->{'file'});
	} else {
		delete $to->{'href'};
	}
}

## ......................................................................
## parse to array of hashes functions

sub git_get_heads_list {
	my ($limit, @classes) = @_;
	@classes = ('heads') unless @classes;
	my @patterns = map { "refs/$_" } @classes;
	my @headslist;

	open my $fd, '-|', git_cmd(), 'for-each-ref',
		($limit ? '--count='.($limit+1) : ()), '--sort=-committerdate',
		'--format=%(objectname) %(refname) %(subject)%00%(committer)',
		@patterns
		or return;
	while (my $line = <$fd>) {
		my %ref_item;

		chomp $line;
		my ($refinfo, $committerinfo) = split(/\0/, $line);
		my ($hash, $name, $title) = split(' ', $refinfo, 3);
		my ($committer, $epoch, $tz) =
			($committerinfo =~ /^(.*) ([0-9]+) (.*)$/);
		$ref_item{'fullname'}  = $name;
		$name =~ s!^refs/(?:head|remote)s/!!;

		$ref_item{'name'}  = $name;
		$ref_item{'id'}    = $hash;
		$ref_item{'title'} = $title || '(no commit message)';
		$ref_item{'epoch'} = $epoch;
		if ($epoch) {
			$ref_item{'age'} = age_string(time - $ref_item{'epoch'});
		} else {
			$ref_item{'age'} = "unknown";
		}

		push @headslist, \%ref_item;
	}
	close $fd;

	return wantarray ? @headslist : \@headslist;
}

sub git_get_tags_list {
	my $limit = shift;
	my @tagslist;

	open my $fd, '-|', git_cmd(), 'for-each-ref',
		($limit ? '--count='.($limit+1) : ()), '--sort=-creatordate',
		'--format=%(objectname) %(objecttype) %(refname) '.
		'%(*objectname) %(*objecttype) %(subject)%00%(creator)',
		'refs/tags'
		or return;
	while (my $line = <$fd>) {
		my %ref_item;

		chomp $line;
		my ($refinfo, $creatorinfo) = split(/\0/, $line);
		my ($id, $type, $name, $refid, $reftype, $title) = split(' ', $refinfo, 6);
		my ($creator, $epoch, $tz) =
			($creatorinfo =~ /^(.*) ([0-9]+) (.*)$/);
		$ref_item{'fullname'} = $name;
		$name =~ s!^refs/tags/!!;

		$ref_item{'type'} = $type;
		$ref_item{'id'} = $id;
		$ref_item{'name'} = $name;
		if ($type eq "tag") {
			$ref_item{'subject'} = $title;
			$ref_item{'reftype'} = $reftype;
			$ref_item{'refid'}   = $refid;
		} else {
			$ref_item{'reftype'} = $type;
			$ref_item{'refid'}   = $id;
		}

		if ($type eq "tag" || $type eq "commit") {
			$ref_item{'epoch'} = $epoch;
			if ($epoch) {
				$ref_item{'age'} = age_string(time - $ref_item{'epoch'});
			} else {
				$ref_item{'age'} = "unknown";
			}
		}

		push @tagslist, \%ref_item;
	}
	close $fd;

	return wantarray ? @tagslist : \@tagslist;
}

## ----------------------------------------------------------------------
## filesystem-related functions

sub get_file_owner {
	my $path = shift;

	my ($dev, $ino, $mode, $nlink, $st_uid, $st_gid, $rdev, $size) = stat($path);
	my ($name, $passwd, $uid, $gid, $quota, $comment, $gcos, $dir, $shell) = getpwuid($st_uid);
	if (!defined $gcos) {
		return undef;
	}
	my $owner = $gcos;
	$owner =~ s/[,;].*$//;
	return to_utf8($owner);
}

# assume that file exists
sub insert_file {
	my $filename = shift;

	open my $fd, '<', $filename;
	print map { to_utf8($_) } <$fd>;
	close $fd;
}

## ......................................................................
## mimetype related functions

sub mimetype_guess_file {
	my $filename = shift;
	my $mimemap = shift;
	-r $mimemap or return undef;

	my %mimemap;
	open(my $mh, '<', $mimemap) or return undef;
	while (<$mh>) {
		next if m/^#/; # skip comments
		my ($mimetype, @exts) = split(/\s+/);
		foreach my $ext (@exts) {
			$mimemap{$ext} = $mimetype;
		}
	}
	close($mh);

	$filename =~ /\.([^.]*)$/;
	return $mimemap{$1};
}

sub mimetype_guess {
	my $filename = shift;
	my $mime;
	$filename =~ /\./ or return undef;

	if ($mimetypes_file) {
		my $file = $mimetypes_file;
		if ($file !~ m!^/!) { # if it is relative path
			# it is relative to project
			$file = "$projectroot/$project/$file";
		}
		$mime = mimetype_guess_file($filename, $file);
	}
	$mime ||= mimetype_guess_file($filename, '/etc/mime.types');
	return $mime;
}

sub blob_mimetype {
	my $fd = shift;
	my $filename = shift;

	if ($filename) {
		my $mime = mimetype_guess($filename);
		$mime and return $mime;
	}

	# just in case
	return $default_blob_plain_mimetype unless $fd;

	if (-T $fd) {
		return 'text/plain';
	} elsif (! $filename) {
		return 'application/octet-stream';
	} elsif ($filename =~ m/\.png$/i) {
		return 'image/png';
	} elsif ($filename =~ m/\.gif$/i) {
		return 'image/gif';
	} elsif ($filename =~ m/\.jpe?g$/i) {
		return 'image/jpeg';
	} else {
		return 'application/octet-stream';
	}
}

sub blob_contenttype {
	my ($fd, $file_name, $type) = @_;

	$type ||= blob_mimetype($fd, $file_name);
	if ($type eq 'text/plain' && defined $default_text_plain_charset) {
		$type .= "; charset=$default_text_plain_charset";
	}

	return $type;
}

# guess file syntax for syntax highlighting; return undef if no highlighting
# the name of syntax can (in the future) depend on syntax highlighter used
sub guess_file_syntax {
	my ($highlight, $mimetype, $file_name) = @_;
	return undef unless ($highlight && defined $file_name);
	my $basename = basename($file_name, '.in');
	return $highlight_basename{$basename}
		if exists $highlight_basename{$basename};

	$basename =~ /\.([^.]*)$/;
	my $ext = $1 or return undef;
	return $highlight_ext{$ext}
		if exists $highlight_ext{$ext};

	return undef;
}

# run highlighter and return FD of its output,
# or return original FD if no highlighting
sub run_highlighter {
	my ($fd, $highlight, $syntax) = @_;
	return $fd unless ($highlight && defined $syntax);

	close $fd;
	open $fd, quote_command(git_cmd(), "cat-file", "blob", $hash)." | ".
	          quote_command($highlight_bin).
	          " --replace-tabs=8 --fragment --syntax $syntax |"
		or die_error(500, "Couldn't open file or run syntax highlighter");
	return $fd;
}

## ======================================================================
## functions printing HTML: header, footer, error page

sub get_page_title {
	my $title = to_utf8($site_name);

	unless (defined $project) {
		if (defined $project_filter) {
			$title .= " - " . to_utf8($project_filter);
		}
		return $title;
	}
	$title .= " - " . to_utf8($project);

	return $title unless (defined $action);
	$title .= "/$action"; # $action is US-ASCII (7bit ASCII)

	return $title unless (defined $file_name);
	$title .= " - " . esc_path($file_name);
	if ($action eq "tree" && $file_name !~ m|/$|) {
		$title .= "/";
	}

	return $title;
}

sub get_content_type_html {
	# require explicit support from the UA if we are to send the page as
	# 'application/xhtml+xml', otherwise send it as plain old 'text/html'.
	# we have to do this because MSIE sometimes globs '*/*', pretending to
	# support xhtml+xml but choking when it gets what it asked for.
	if (defined $cgi->http('HTTP_ACCEPT') &&
	    $cgi->http('HTTP_ACCEPT') =~ m/(,|;|\s|^)application\/xhtml\+xml(,|;|\s|$)/ &&
	    $cgi->Accept('application/xhtml+xml') != 0) {
		return 'application/xhtml+xml';
	} else {
		return 'text/html';
	}
}

sub print_feed_meta {
	if (defined $project) {
		my %href_params = get_feed_info();
		if (!exists $href_params{'-title'}) {
			$href_params{'-title'} = 'log';
		}

		foreach my $format (qw(RSS Atom)) {
			my $type = lc($format);
			my %link_attr = (
				'-rel' => 'alternate',
				'-title' => esc_attr("$project - $href_params{'-title'} - $format feed"),
				'-type' => "application/$type+xml"
			);

			$href_params{'action'} = $type;
			$link_attr{'-href'} = href(%href_params);
			print "<link ".
			      "rel=\"$link_attr{'-rel'}\" ".
			      "title=\"$link_attr{'-title'}\" ".
			      "href=\"$link_attr{'-href'}\" ".
			      "type=\"$link_attr{'-type'}\" ".
			      "/>\n";

			$href_params{'extra_options'} = '--no-merges';
			$link_attr{'-href'} = href(%href_params);
			$link_attr{'-title'} .= ' (no merges)';
			print "<link ".
			      "rel=\"$link_attr{'-rel'}\" ".
			      "title=\"$link_attr{'-title'}\" ".
			      "href=\"$link_attr{'-href'}\" ".
			      "type=\"$link_attr{'-type'}\" ".
			      "/>\n";
		}

	} else {
		printf('<link rel="alternate" title="%s projects list" '.
		       'href="%s" type="text/plain; charset=utf-8" />'."\n",
		       esc_attr($site_name), href(project=>undef, action=>"project_index"));
		printf('<link rel="alternate" title="%s projects feeds" '.
		       'href="%s" type="text/x-opml" />'."\n",
		       esc_attr($site_name), href(project=>undef, action=>"opml"));
	}
}

sub print_header_links {
	my $status = shift;

	# print out each stylesheet that exist, providing backwards capability
	# for those people who defined $stylesheet in a config file
	if (defined $stylesheet) {
		print '<link rel="stylesheet" type="text/css" href="'.esc_url($stylesheet).'"/>'."\n";
	} else {
		foreach my $stylesheet (@stylesheets) {
			next unless $stylesheet;
			print '<link rel="stylesheet" type="text/css" href="'.esc_url($stylesheet).'"/>'."\n";
		}
	}
	print_feed_meta()
		if ($status eq '200 OK');
	if (defined $favicon) {
		print qq(<link rel="shortcut icon" href=").esc_url($favicon).qq(" type="image/png" />\n);
	}
}

sub print_nav_breadcrumbs_path {
	my $dirprefix = undef;
	while (my $part = shift) {
		$dirprefix .= "/" if defined $dirprefix;
		$dirprefix .= $part;
		print $cgi->a({-href => href(project => undef,
		                             project_filter => $dirprefix,
		                             action => "project_list")},
			      esc_html($part)) . " / ";
	}
}

sub print_nav_breadcrumbs {
	my %opts = @_;

	print $cgi->a({-href => esc_url($home_link)}, $home_link_str) . " / ";
	if (defined $project) {
		my @dirname = split '/', $project;
		my $projectbasename = pop @dirname;
		print_nav_breadcrumbs_path(@dirname);
		print $cgi->a({-href => href(action=>"summary")}, esc_html($projectbasename));
		if (defined $action) {
			my $action_print = $action ;
			if (defined $opts{-action_extra}) {
				$action_print = $cgi->a({-href => href(action=>$action)},
					$action);
			}
			print " / $action_print";
		}
		if (defined $opts{-action_extra}) {
			print " / $opts{-action_extra}";
		}
		print "\n";
	} elsif (defined $project_filter) {
		print_nav_breadcrumbs_path(split '/', $project_filter);
	}
}

sub print_search_form {
	if (!defined $searchtext) {
		$searchtext = "";
	}
	my $search_hash;
	if (defined $hash_base) {
		$search_hash = $hash_base;
	} elsif (defined $hash) {
		$search_hash = $hash;
	} else {
		$search_hash = "HEAD";
	}
	my $action = $my_uri;
	my $use_pathinfo = gitweb_check_feature('pathinfo');
	if ($use_pathinfo) {
		$action .= "/".esc_url($project);
	}
	print $cgi->startform(-method => "get", -action => $action) .
	      "<div class=\"search\">\n" .
	      (!$use_pathinfo &&
	      $cgi->input({-name=>"p", -value=>$project, -type=>"hidden"}) . "\n") .
	      $cgi->input({-name=>"a", -value=>"search", -type=>"hidden"}) . "\n" .
	      $cgi->input({-name=>"h", -value=>$search_hash, -type=>"hidden"}) . "\n" .
	      $cgi->popup_menu(-name => 'st', -default => 'commit',
	                       -values => ['commit', 'grep', 'author', 'committer', 'pickaxe']) .
	      $cgi->sup($cgi->a({-href => href(action=>"search_help")}, "?")) .
	      " search:\n",
	      $cgi->textfield(-name => "s", -value => $searchtext, -override => 1) . "\n" .
	      "<span title=\"Extended regular expression\">" .
	      $cgi->checkbox(-name => 'sr', -value => 1, -label => 're',
	                     -checked => $search_use_regexp) .
	      "</span>" .
	      "</div>" .
	      $cgi->end_form() . "\n";
}

sub git_header_html {
	my $status = shift || "200 OK";
	my $expires = shift;
	my %opts = @_;

	my $title = get_page_title();
	my $content_type = get_content_type_html();
	print $cgi->header(-type=>$content_type, -charset => 'utf-8',
	                   -status=> $status, -expires => $expires)
		unless ($opts{'-no_http_header'});
	my $mod_perl_version = $ENV{'MOD_PERL'} ? " $ENV{'MOD_PERL'}" : '';
	print <<EOF;
<?xml version="1.0" encoding="utf-8"?>
<!DOCTYPE html PUBLIC "-//W3C//DTD XHTML 1.0 Strict//EN" "http://www.w3.org/TR/xhtml1/DTD/xhtml1-strict.dtd">
<html xmlns="http://www.w3.org/1999/xhtml" xml:lang="en-US" lang="en-US">
<!-- git web interface version $version, (C) 2005-2006, Kay Sievers <kay.sievers\@vrfy.org>, Christian Gierke -->
<!-- git core binaries version $git_version -->
<head>
<meta http-equiv="content-type" content="$content_type; charset=utf-8"/>
<meta name="generator" content="gitweb/$version git/$git_version$mod_perl_version"/>
<meta name="robots" content="index, nofollow"/>
<title>$title</title>
EOF
	# the stylesheet, favicon etc urls won't work correctly with path_info
	# unless we set the appropriate base URL
	if ($ENV{'PATH_INFO'}) {
		print "<base href=\"".esc_url($base_url)."\" />\n";
	}
	print_header_links($status);

	if (defined $site_html_head_string) {
		print to_utf8($site_html_head_string);
	}

	print "</head>\n" .
	      "<body>\n";

	if (defined $site_header && -f $site_header) {
		insert_file($site_header);
	}

	print "<div class=\"page_header\">\n";
	if (defined $logo) {
		print $cgi->a({-href => esc_url($logo_url),
		               -title => $logo_label},
		              $cgi->img({-src => esc_url($logo),
		                         -width => 72, -height => 27,
		                         -alt => "git",
		                         -class => "logo"}));
	}
	print_nav_breadcrumbs(%opts);
	print "</div>\n";

	my $have_search = gitweb_check_feature('search');
	if (defined $project && $have_search) {
		print_search_form();
	}
}

sub git_footer_html {
	my $feed_class = 'rss_logo';

	print "<div class=\"page_footer\">\n";
	if (defined $project) {
		my $descr = git_get_project_description($project);
		if (defined $descr) {
			print "<div class=\"page_footer_text\">" . esc_html($descr) . "</div>\n";
		}

		my %href_params = get_feed_info();
		if (!%href_params) {
			$feed_class .= ' generic';
		}
		$href_params{'-title'} ||= 'log';

		foreach my $format (qw(RSS Atom)) {
			$href_params{'action'} = lc($format);
			print $cgi->a({-href => href(%href_params),
			              -title => "$href_params{'-title'} $format feed",
			              -class => $feed_class}, $format)."\n";
		}

	} else {
		print $cgi->a({-href => href(project=>undef, action=>"opml",
		                             project_filter => $project_filter),
		              -class => $feed_class}, "OPML") . " ";
		print $cgi->a({-href => href(project=>undef, action=>"project_index",
		                             project_filter => $project_filter),
		              -class => $feed_class}, "TXT") . "\n";
	}
	print "</div>\n"; # class="page_footer"

	if (defined $t0 && gitweb_check_feature('timed')) {
		print "<div id=\"generating_info\">\n";
		print 'This page took '.
		      '<span id="generating_time" class="time_span">'.
		      tv_interval($t0, [ gettimeofday() ]).
		      ' seconds </span>'.
		      ' and '.
		      '<span id="generating_cmd">'.
		      $number_of_git_cmds.
		      '</span> git commands '.
		      " to generate.\n";
		print "</div>\n"; # class="page_footer"
	}

	if (defined $site_footer && -f $site_footer) {
		insert_file($site_footer);
	}

	print qq!<script type="text/javascript" src="!.esc_url($javascript).qq!"></script>\n!;
	if (defined $action &&
	    $action eq 'blame_incremental') {
		print qq!<script type="text/javascript">\n!.
		      qq!startBlame("!. href(action=>"blame_data", -replay=>1) .qq!",\n!.
		      qq!           "!. href() .qq!");\n!.
		      qq!</script>\n!;
	} else {
		my ($jstimezone, $tz_cookie, $datetime_class) =
			gitweb_get_feature('javascript-timezone');

		print qq!<script type="text/javascript">\n!.
		      qq!window.onload = function () {\n!;
		if (gitweb_check_feature('javascript-actions')) {
			print qq!	fixLinks();\n!;
		}
		if ($jstimezone && $tz_cookie && $datetime_class) {
			print qq!	var tz_cookie = { name: '$tz_cookie', expires: 14, path: '/' };\n!. # in days
			      qq!	onloadTZSetup('$jstimezone', tz_cookie, '$datetime_class');\n!;
		}
		print qq!};\n!.
		      qq!</script>\n!;
	}

	print "</body>\n" .
	      "</html>";
}

# die_error(<http_status_code>, <error_message>[, <detailed_html_description>])
# Example: die_error(404, 'Hash not found')
# By convention, use the following status codes (as defined in RFC 2616):
# 400: Invalid or missing CGI parameters, or
#      requested object exists but has wrong type.
# 403: Requested feature (like "pickaxe" or "snapshot") not enabled on
#      this server or project.
# 404: Requested object/revision/project doesn't exist.
# 500: The server isn't configured properly, or
#      an internal error occurred (e.g. failed assertions caused by bugs), or
#      an unknown error occurred (e.g. the git binary died unexpectedly).
# 503: The server is currently unavailable (because it is overloaded,
#      or down for maintenance).  Generally, this is a temporary state.
sub die_error {
	my $status = shift || 500;
	my $error = esc_html(shift) || "Internal Server Error";
	my $extra = shift;
	my %opts = @_;

	my %http_responses = (
		400 => '400 Bad Request',
		403 => '403 Forbidden',
		404 => '404 Not Found',
		500 => '500 Internal Server Error',
		503 => '503 Service Unavailable',
	);
	git_header_html($http_responses{$status}, undef, %opts);
	print <<EOF;
<div class="page_body">
<br /><br />
$status - $error
<br />
EOF
	if (defined $extra) {
		print "<hr />\n" .
		      "$extra\n";
	}
	print "</div>\n";

	git_footer_html();
	goto DONE_GITWEB
		unless ($opts{'-error_handler'});
}

## ----------------------------------------------------------------------
## functions printing or outputting HTML: navigation

sub git_print_page_nav {
	my ($current, $suppress, $head, $treehead, $treebase, $extra) = @_;
	$extra = '' if !defined $extra; # pager or formats

	my @navs = qw(summary shortlog log commit commitdiff tree);
	if ($suppress) {
		@navs = grep { $_ ne $suppress } @navs;
	}

	my %arg = map { $_ => {action=>$_} } @navs;
	if (defined $head) {
		for (qw(commit commitdiff)) {
			$arg{$_}{'hash'} = $head;
		}
		if ($current =~ m/^(tree | log | shortlog | commit | commitdiff | search)$/x) {
			for (qw(shortlog log)) {
				$arg{$_}{'hash'} = $head;
			}
		}
	}

	$arg{'tree'}{'hash'} = $treehead if defined $treehead;
	$arg{'tree'}{'hash_base'} = $treebase if defined $treebase;

	my @actions = gitweb_get_feature('actions');
	my %repl = (
		'%' => '%',
		'n' => $project,         # project name
		'f' => $git_dir,         # project path within filesystem
		'h' => $treehead || '',  # current hash ('h' parameter)
		'b' => $treebase || '',  # hash base ('hb' parameter)
	);
	while (@actions) {
		my ($label, $link, $pos) = splice(@actions,0,3);
		# insert
		@navs = map { $_ eq $pos ? ($_, $label) : $_ } @navs;
		# munch munch
		$link =~ s/%([%nfhb])/$repl{$1}/g;
		$arg{$label}{'_href'} = $link;
	}

	print "<div class=\"page_nav\">\n" .
		(join " | ",
		 map { $_ eq $current ?
		       $_ : $cgi->a({-href => ($arg{$_}{_href} ? $arg{$_}{_href} : href(%{$arg{$_}}))}, "$_")
		 } @navs);
	print "<br/>\n$extra<br/>\n" .
	      "</div>\n";
}

# returns a submenu for the nagivation of the refs views (tags, heads,
# remotes) with the current view disabled and the remotes view only
# available if the feature is enabled
sub format_ref_views {
	my ($current) = @_;
	my @ref_views = qw{tags heads};
	push @ref_views, 'remotes' if gitweb_check_feature('remote_heads');
	return join " | ", map {
		$_ eq $current ? $_ :
		$cgi->a({-href => href(action=>$_)}, $_)
	} @ref_views
}

sub format_paging_nav {
	my ($action, $page, $has_next_link) = @_;
	my $paging_nav;


	if ($page > 0) {
		$paging_nav .=
			$cgi->a({-href => href(-replay=>1, page=>undef)}, "first") .
			" &sdot; " .
			$cgi->a({-href => href(-replay=>1, page=>$page-1),
			         -accesskey => "p", -title => "Alt-p"}, "prev");
	} else {
		$paging_nav .= "first &sdot; prev";
	}

	if ($has_next_link) {
		$paging_nav .= " &sdot; " .
			$cgi->a({-href => href(-replay=>1, page=>$page+1),
			         -accesskey => "n", -title => "Alt-n"}, "next");
	} else {
		$paging_nav .= " &sdot; next";
	}

	return $paging_nav;
}

## ......................................................................
## functions printing or outputting HTML: div

sub git_print_header_div {
	my ($action, $title, $hash, $hash_base) = @_;
	my %args = ();

	$args{'action'} = $action;
	$args{'hash'} = $hash if $hash;
	$args{'hash_base'} = $hash_base if $hash_base;

	print "<div class=\"header\">\n" .
	      $cgi->a({-href => href(%args), -class => "title"},
	      $title ? $title : $action) .
	      "\n</div>\n";
}

sub format_repo_url {
	my ($name, $url) = @_;
	return "<tr class=\"metadata_url\"><td>$name</td><td>$url</td></tr>\n";
}

# Group output by placing it in a DIV element and adding a header.
# Options for start_div() can be provided by passing a hash reference as the
# first parameter to the function.
# Options to git_print_header_div() can be provided by passing an array
# reference. This must follow the options to start_div if they are present.
# The content can be a scalar, which is output as-is, a scalar reference, which
# is output after html escaping, an IO handle passed either as *handle or
# *handle{IO}, or a function reference. In the latter case all following
# parameters will be taken as argument to the content function call.
sub git_print_section {
	my ($div_args, $header_args, $content);
	my $arg = shift;
	if (ref($arg) eq 'HASH') {
		$div_args = $arg;
		$arg = shift;
	}
	if (ref($arg) eq 'ARRAY') {
		$header_args = $arg;
		$arg = shift;
	}
	$content = $arg;

	print $cgi->start_div($div_args);
	git_print_header_div(@$header_args);

	if (ref($content) eq 'CODE') {
		$content->(@_);
	} elsif (ref($content) eq 'SCALAR') {
		print esc_html($$content);
	} elsif (ref($content) eq 'GLOB' or ref($content) eq 'IO::Handle') {
		print <$content>;
	} elsif (!ref($content) && defined($content)) {
		print $content;
	}

	print $cgi->end_div;
}

sub format_timestamp_html {
	my $date = shift;
	my $strtime = $date->{'rfc2822'};

	my (undef, undef, $datetime_class) =
		gitweb_get_feature('javascript-timezone');
	if ($datetime_class) {
		$strtime = qq!<span class="$datetime_class">$strtime</span>!;
	}

	my $localtime_format = '(%02d:%02d %s)';
	if ($date->{'hour_local'} < 6) {
		$localtime_format = '(<span class="atnight">%02d:%02d</span> %s)';
	}
	$strtime .= ' ' .
	            sprintf($localtime_format,
	                    $date->{'hour_local'}, $date->{'minute_local'}, $date->{'tz_local'});

	return $strtime;
}

# Outputs the author name and date in long form
sub git_print_authorship {
	my $co = shift;
	my %opts = @_;
	my $tag = $opts{-tag} || 'div';
	my $author = $co->{'author_name'};

	my %ad = parse_date($co->{'author_epoch'}, $co->{'author_tz'});
	print "<$tag class=\"author_date\">" .
	      format_search_author($author, "author", esc_html($author)) .
	      " [".format_timestamp_html(\%ad)."]".
	      git_get_avatar($co->{'author_email'}, -pad_before => 1) .
	      "</$tag>\n";
}

# Outputs table rows containing the full author or committer information,
# in the format expected for 'commit' view (& similar).
# Parameters are a commit hash reference, followed by the list of people
# to output information for. If the list is empty it defaults to both
# author and committer.
sub git_print_authorship_rows {
	my $co = shift;
	# too bad we can't use @people = @_ || ('author', 'committer')
	my @people = @_;
	@people = ('author', 'committer') unless @people;
	foreach my $who (@people) {
		my %wd = parse_date($co->{"${who}_epoch"}, $co->{"${who}_tz"});
		print "<tr><td>$who</td><td>" .
		      format_search_author($co->{"${who}_name"}, $who,
		                           esc_html($co->{"${who}_name"})) . " " .
		      format_search_author($co->{"${who}_email"}, $who,
		                           esc_html("<" . $co->{"${who}_email"} . ">")) .
		      "</td><td rowspan=\"2\">" .
		      git_get_avatar($co->{"${who}_email"}, -size => 'double') .
		      "</td></tr>\n" .
		      "<tr>" .
		      "<td></td><td>" .
		      format_timestamp_html(\%wd) .
		      "</td>" .
		      "</tr>\n";
	}
}

sub git_print_page_path {
	my $name = shift;
	my $type = shift;
	my $hb = shift;


	print "<div class=\"page_path\">";
	print $cgi->a({-href => href(action=>"tree", hash_base=>$hb),
	              -title => 'tree root'}, to_utf8("[$project]"));
	print " / ";
	if (defined $name) {
		my @dirname = split '/', $name;
		my $basename = pop @dirname;
		my $fullname = '';

		foreach my $dir (@dirname) {
			$fullname .= ($fullname ? '/' : '') . $dir;
			print $cgi->a({-href => href(action=>"tree", file_name=>$fullname,
			                             hash_base=>$hb),
			              -title => $fullname}, esc_path($dir));
			print " / ";
		}
		if (defined $type && $type eq 'blob') {
			print $cgi->a({-href => href(action=>"blob_plain", file_name=>$file_name,
			                             hash_base=>$hb),
			              -title => $name}, esc_path($basename));
		} elsif (defined $type && $type eq 'tree') {
			print $cgi->a({-href => href(action=>"tree", file_name=>$file_name,
			                             hash_base=>$hb),
			              -title => $name}, esc_path($basename));
			print " / ";
		} else {
			print esc_path($basename);
		}
	}
	print "<br/></div>\n";
}

sub git_print_log {
	my $log = shift;
	my %opts = @_;

	if ($opts{'-remove_title'}) {
		# remove title, i.e. first line of log
		shift @$log;
	}
	# remove leading empty lines
	while (defined $log->[0] && $log->[0] eq "") {
		shift @$log;
	}

	# print log
	my $signoff = 0;
	my $empty = 0;
	foreach my $line (@$log) {
		if ($line =~ m/^ *(signed[ \-]off[ \-]by[ :]|acked[ \-]by[ :]|cc[ :])/i) {
			$signoff = 1;
			$empty = 0;
			if (! $opts{'-remove_signoff'}) {
				print "<span class=\"signoff\">" . esc_html($line) . "</span><br/>\n";
				next;
			} else {
				# remove signoff lines
				next;
			}
		} else {
			$signoff = 0;
		}

		# print only one empty line
		# do not print empty line after signoff
		if ($line eq "") {
			next if ($empty || $signoff);
			$empty = 1;
		} else {
			$empty = 0;
		}

		print format_log_line_html($line) . "<br/>\n";
	}

	if ($opts{'-final_empty_line'}) {
		# end with single empty line
		print "<br/>\n" unless $empty;
	}
}

# return link target (what link points to)
sub git_get_link_target {
	my $hash = shift;
	my $link_target;

	# read link
	open my $fd, "-|", git_cmd(), "cat-file", "blob", $hash
		or return;
	{
		local $/ = undef;
		$link_target = <$fd>;
	}
	close $fd
		or return;

	return $link_target;
}

# given link target, and the directory (basedir) the link is in,
# return target of link relative to top directory (top tree);
# return undef if it is not possible (including absolute links).
sub normalize_link_target {
	my ($link_target, $basedir) = @_;

	# absolute symlinks (beginning with '/') cannot be normalized
	return if (substr($link_target, 0, 1) eq '/');

	# normalize link target to path from top (root) tree (dir)
	my $path;
	if ($basedir) {
		$path = $basedir . '/' . $link_target;
	} else {
		# we are in top (root) tree (dir)
		$path = $link_target;
	}

	# remove //, /./, and /../
	my @path_parts;
	foreach my $part (split('/', $path)) {
		# discard '.' and ''
		next if (!$part || $part eq '.');
		# handle '..'
		if ($part eq '..') {
			if (@path_parts) {
				pop @path_parts;
			} else {
				# link leads outside repository (outside top dir)
				return;
			}
		} else {
			push @path_parts, $part;
		}
	}
	$path = join('/', @path_parts);

	return $path;
}

# print tree entry (row of git_tree), but without encompassing <tr> element
sub git_print_tree_entry {
	my ($t, $basedir, $hash_base, $have_blame) = @_;

	my %base_key = ();
	$base_key{'hash_base'} = $hash_base if defined $hash_base;

	# The format of a table row is: mode list link.  Where mode is
	# the mode of the entry, list is the name of the entry, an href,
	# and link is the action links of the entry.

	print "<td class=\"mode\">" . mode_str($t->{'mode'}) . "</td>\n";
	if (exists $t->{'size'}) {
		print "<td class=\"size\">$t->{'size'}</td>\n";
	}
	if ($t->{'type'} eq "blob") {
		print "<td class=\"list\">" .
			$cgi->a({-href => href(action=>"blob", hash=>$t->{'hash'},
			                       file_name=>"$basedir$t->{'name'}", %base_key),
			        -class => "list"}, esc_path($t->{'name'}));
		if (S_ISLNK(oct $t->{'mode'})) {
			my $link_target = git_get_link_target($t->{'hash'});
			if ($link_target) {
				my $norm_target = normalize_link_target($link_target, $basedir);
				if (defined $norm_target) {
					print " -> " .
					      $cgi->a({-href => href(action=>"object", hash_base=>$hash_base,
					                             file_name=>$norm_target),
					               -title => $norm_target}, esc_path($link_target));
				} else {
					print " -> " . esc_path($link_target);
				}
			}
		}
		print "</td>\n";
		print "<td class=\"link\">";
		print $cgi->a({-href => href(action=>"blob", hash=>$t->{'hash'},
		                             file_name=>"$basedir$t->{'name'}", %base_key)},
		              "blob");
		if ($have_blame) {
			print " | " .
			      $cgi->a({-href => href(action=>"blame", hash=>$t->{'hash'},
			                             file_name=>"$basedir$t->{'name'}", %base_key)},
			              "blame");
		}
		if (defined $hash_base) {
			print " | " .
			      $cgi->a({-href => href(action=>"history", hash_base=>$hash_base,
			                             hash=>$t->{'hash'}, file_name=>"$basedir$t->{'name'}")},
			              "history");
		}
		print " | " .
			$cgi->a({-href => href(action=>"blob_plain", hash_base=>$hash_base,
			                       file_name=>"$basedir$t->{'name'}")},
			        "raw");
		print "</td>\n";

	} elsif ($t->{'type'} eq "tree") {
		print "<td class=\"list\">";
		print $cgi->a({-href => href(action=>"tree", hash=>$t->{'hash'},
		                             file_name=>"$basedir$t->{'name'}",
		                             %base_key)},
		              esc_path($t->{'name'}));
		print "</td>\n";
		print "<td class=\"link\">";
		print $cgi->a({-href => href(action=>"tree", hash=>$t->{'hash'},
		                             file_name=>"$basedir$t->{'name'}",
		                             %base_key)},
		              "tree");
		if (defined $hash_base) {
			print " | " .
			      $cgi->a({-href => href(action=>"history", hash_base=>$hash_base,
			                             file_name=>"$basedir$t->{'name'}")},
			              "history");
		}
		print "</td>\n";
	} else {
		# unknown object: we can only present history for it
		# (this includes 'commit' object, i.e. submodule support)
		print "<td class=\"list\">" .
		      esc_path($t->{'name'}) .
		      "</td>\n";
		print "<td class=\"link\">";
		if (defined $hash_base) {
			print $cgi->a({-href => href(action=>"history",
			                             hash_base=>$hash_base,
			                             file_name=>"$basedir$t->{'name'}")},
			              "history");
		}
		print "</td>\n";
	}
}

## ......................................................................
## functions printing large fragments of HTML

# get pre-image filenames for merge (combined) diff
sub fill_from_file_info {
	my ($diff, @parents) = @_;

	$diff->{'from_file'} = [ ];
	$diff->{'from_file'}[$diff->{'nparents'} - 1] = undef;
	for (my $i = 0; $i < $diff->{'nparents'}; $i++) {
		if ($diff->{'status'}[$i] eq 'R' ||
		    $diff->{'status'}[$i] eq 'C') {
			$diff->{'from_file'}[$i] =
				git_get_path_by_hash($parents[$i], $diff->{'from_id'}[$i]);
		}
	}

	return $diff;
}

# is current raw difftree line of file deletion
sub is_deleted {
	my $diffinfo = shift;

	return $diffinfo->{'to_id'} eq ('0' x 40);
}

# does patch correspond to [previous] difftree raw line
# $diffinfo  - hashref of parsed raw diff format
# $patchinfo - hashref of parsed patch diff format
#              (the same keys as in $diffinfo)
sub is_patch_split {
	my ($diffinfo, $patchinfo) = @_;

	return defined $diffinfo && defined $patchinfo
		&& $diffinfo->{'to_file'} eq $patchinfo->{'to_file'};
}


sub git_difftree_body {
	my ($difftree, $hash, @parents) = @_;
	my ($parent) = $parents[0];
	my $have_blame = gitweb_check_feature('blame');
	print "<div class=\"list_head\">\n";
	if ($#{$difftree} > 10) {
		print(($#{$difftree} + 1) . " files changed:\n");
	}
	print "</div>\n";

	print "<table class=\"" .
	      (@parents > 1 ? "combined " : "") .
	      "diff_tree\">\n";

	# header only for combined diff in 'commitdiff' view
	my $has_header = @$difftree && @parents > 1 && $action eq 'commitdiff';
	if ($has_header) {
		# table header
		print "<thead><tr>\n" .
		       "<th></th><th></th>\n"; # filename, patchN link
		for (my $i = 0; $i < @parents; $i++) {
			my $par = $parents[$i];
			print "<th>" .
			      $cgi->a({-href => href(action=>"commitdiff",
			                             hash=>$hash, hash_parent=>$par),
			               -title => 'commitdiff to parent number ' .
			                          ($i+1) . ': ' . substr($par,0,7)},
			              $i+1) .
			      "&nbsp;</th>\n";
		}
		print "</tr></thead>\n<tbody>\n";
	}

	my $alternate = 1;
	my $patchno = 0;
	foreach my $line (@{$difftree}) {
		my $diff = parsed_difftree_line($line);

		if ($alternate) {
			print "<tr class=\"dark\">\n";
		} else {
			print "<tr class=\"light\">\n";
		}
		$alternate ^= 1;

		if (exists $diff->{'nparents'}) { # combined diff

			fill_from_file_info($diff, @parents)
				unless exists $diff->{'from_file'};

			if (!is_deleted($diff)) {
				# file exists in the result (child) commit
				print "<td>" .
				      $cgi->a({-href => href(action=>"blob", hash=>$diff->{'to_id'},
				                             file_name=>$diff->{'to_file'},
				                             hash_base=>$hash),
				              -class => "list"}, esc_path($diff->{'to_file'})) .
				      "</td>\n";
			} else {
				print "<td>" .
				      esc_path($diff->{'to_file'}) .
				      "</td>\n";
			}

			if ($action eq 'commitdiff') {
				# link to patch
				$patchno++;
				print "<td class=\"link\">" .
				      $cgi->a({-href => href(-anchor=>"patch$patchno")},
				              "patch") .
				      " | " .
				      "</td>\n";
			}

			my $has_history = 0;
			my $not_deleted = 0;
			for (my $i = 0; $i < $diff->{'nparents'}; $i++) {
				my $hash_parent = $parents[$i];
				my $from_hash = $diff->{'from_id'}[$i];
				my $from_path = $diff->{'from_file'}[$i];
				my $status = $diff->{'status'}[$i];

				$has_history ||= ($status ne 'A');
				$not_deleted ||= ($status ne 'D');

				if ($status eq 'A') {
					print "<td  class=\"link\" align=\"right\"> | </td>\n";
				} elsif ($status eq 'D') {
					print "<td class=\"link\">" .
					      $cgi->a({-href => href(action=>"blob",
					                             hash_base=>$hash,
					                             hash=>$from_hash,
					                             file_name=>$from_path)},
					              "blob" . ($i+1)) .
					      " | </td>\n";
				} else {
					if ($diff->{'to_id'} eq $from_hash) {
						print "<td class=\"link nochange\">";
					} else {
						print "<td class=\"link\">";
					}
					print $cgi->a({-href => href(action=>"blobdiff",
					                             hash=>$diff->{'to_id'},
					                             hash_parent=>$from_hash,
					                             hash_base=>$hash,
					                             hash_parent_base=>$hash_parent,
					                             file_name=>$diff->{'to_file'},
					                             file_parent=>$from_path)},
					              "diff" . ($i+1)) .
					      " | </td>\n";
				}
			}

			print "<td class=\"link\">";
			if ($not_deleted) {
				print $cgi->a({-href => href(action=>"blob",
				                             hash=>$diff->{'to_id'},
				                             file_name=>$diff->{'to_file'},
				                             hash_base=>$hash)},
				              "blob");
				print " | " if ($has_history);
			}
			if ($has_history) {
				print $cgi->a({-href => href(action=>"history",
				                             file_name=>$diff->{'to_file'},
				                             hash_base=>$hash)},
				              "history");
			}
			print "</td>\n";

			print "</tr>\n";
			next; # instead of 'else' clause, to avoid extra indent
		}
		# else ordinary diff

		my ($to_mode_oct, $to_mode_str, $to_file_type);
		my ($from_mode_oct, $from_mode_str, $from_file_type);
		if ($diff->{'to_mode'} ne ('0' x 6)) {
			$to_mode_oct = oct $diff->{'to_mode'};
			if (S_ISREG($to_mode_oct)) { # only for regular file
				$to_mode_str = sprintf("%04o", $to_mode_oct & 0777); # permission bits
			}
			$to_file_type = file_type($diff->{'to_mode'});
		}
		if ($diff->{'from_mode'} ne ('0' x 6)) {
			$from_mode_oct = oct $diff->{'from_mode'};
			if (S_ISREG($from_mode_oct)) { # only for regular file
				$from_mode_str = sprintf("%04o", $from_mode_oct & 0777); # permission bits
			}
			$from_file_type = file_type($diff->{'from_mode'});
		}

		if ($diff->{'status'} eq "A") { # created
			my $mode_chng = "<span class=\"file_status new\">[new $to_file_type";
			$mode_chng   .= " with mode: $to_mode_str" if $to_mode_str;
			$mode_chng   .= "]</span>";
			print "<td>";
			print $cgi->a({-href => href(action=>"blob", hash=>$diff->{'to_id'},
			                             hash_base=>$hash, file_name=>$diff->{'file'}),
			              -class => "list"}, esc_path($diff->{'file'}));
			print "</td>\n";
			print "<td>$mode_chng</td>\n";
			print "<td class=\"link\">";
			if ($action eq 'commitdiff') {
				# link to patch
				$patchno++;
				print $cgi->a({-href => href(-anchor=>"patch$patchno")},
				              "patch") .
				      " | ";
			}
			print $cgi->a({-href => href(action=>"blob", hash=>$diff->{'to_id'},
			                             hash_base=>$hash, file_name=>$diff->{'file'})},
			              "blob");
			print "</td>\n";

		} elsif ($diff->{'status'} eq "D") { # deleted
			my $mode_chng = "<span class=\"file_status deleted\">[deleted $from_file_type]</span>";
			print "<td>";
			print $cgi->a({-href => href(action=>"blob", hash=>$diff->{'from_id'},
			                             hash_base=>$parent, file_name=>$diff->{'file'}),
			               -class => "list"}, esc_path($diff->{'file'}));
			print "</td>\n";
			print "<td>$mode_chng</td>\n";
			print "<td class=\"link\">";
			if ($action eq 'commitdiff') {
				# link to patch
				$patchno++;
				print $cgi->a({-href => href(-anchor=>"patch$patchno")},
				              "patch") .
				      " | ";
			}
			print $cgi->a({-href => href(action=>"blob", hash=>$diff->{'from_id'},
			                             hash_base=>$parent, file_name=>$diff->{'file'})},
			              "blob") . " | ";
			if ($have_blame) {
				print $cgi->a({-href => href(action=>"blame", hash_base=>$parent,
				                             file_name=>$diff->{'file'})},
				              "blame") . " | ";
			}
			print $cgi->a({-href => href(action=>"history", hash_base=>$parent,
			                             file_name=>$diff->{'file'})},
			              "history");
			print "</td>\n";

		} elsif ($diff->{'status'} eq "M" || $diff->{'status'} eq "T") { # modified, or type changed
			my $mode_chnge = "";
			if ($diff->{'from_mode'} != $diff->{'to_mode'}) {
				$mode_chnge = "<span class=\"file_status mode_chnge\">[changed";
				if ($from_file_type ne $to_file_type) {
					$mode_chnge .= " from $from_file_type to $to_file_type";
				}
				if (($from_mode_oct & 0777) != ($to_mode_oct & 0777)) {
					if ($from_mode_str && $to_mode_str) {
						$mode_chnge .= " mode: $from_mode_str->$to_mode_str";
					} elsif ($to_mode_str) {
						$mode_chnge .= " mode: $to_mode_str";
					}
				}
				$mode_chnge .= "]</span>\n";
			}
			print "<td>";
			print $cgi->a({-href => href(action=>"blob", hash=>$diff->{'to_id'},
			                             hash_base=>$hash, file_name=>$diff->{'file'}),
			              -class => "list"}, esc_path($diff->{'file'}));
			print "</td>\n";
			print "<td>$mode_chnge</td>\n";
			print "<td class=\"link\">";
			if ($action eq 'commitdiff') {
				# link to patch
				$patchno++;
				print $cgi->a({-href => href(-anchor=>"patch$patchno")},
				              "patch") .
				      " | ";
			} elsif ($diff->{'to_id'} ne $diff->{'from_id'}) {
				# "commit" view and modified file (not onlu mode changed)
				print $cgi->a({-href => href(action=>"blobdiff",
				                             hash=>$diff->{'to_id'}, hash_parent=>$diff->{'from_id'},
				                             hash_base=>$hash, hash_parent_base=>$parent,
				                             file_name=>$diff->{'file'})},
				              "diff") .
				      " | ";
			}
			print $cgi->a({-href => href(action=>"blob", hash=>$diff->{'to_id'},
			                             hash_base=>$hash, file_name=>$diff->{'file'})},
			               "blob") . " | ";
			if ($have_blame) {
				print $cgi->a({-href => href(action=>"blame", hash_base=>$hash,
				                             file_name=>$diff->{'file'})},
				              "blame") . " | ";
			}
			print $cgi->a({-href => href(action=>"history", hash_base=>$hash,
			                             file_name=>$diff->{'file'})},
			              "history");
			print "</td>\n";

		} elsif ($diff->{'status'} eq "R" || $diff->{'status'} eq "C") { # renamed or copied
			my %status_name = ('R' => 'moved', 'C' => 'copied');
			my $nstatus = $status_name{$diff->{'status'}};
			my $mode_chng = "";
			if ($diff->{'from_mode'} != $diff->{'to_mode'}) {
				# mode also for directories, so we cannot use $to_mode_str
				$mode_chng = sprintf(", mode: %04o", $to_mode_oct & 0777);
			}
			print "<td>" .
			      $cgi->a({-href => href(action=>"blob", hash_base=>$hash,
			                             hash=>$diff->{'to_id'}, file_name=>$diff->{'to_file'}),
			              -class => "list"}, esc_path($diff->{'to_file'})) . "</td>\n" .
			      "<td><span class=\"file_status $nstatus\">[$nstatus from " .
			      $cgi->a({-href => href(action=>"blob", hash_base=>$parent,
			                             hash=>$diff->{'from_id'}, file_name=>$diff->{'from_file'}),
			              -class => "list"}, esc_path($diff->{'from_file'})) .
			      " with " . (int $diff->{'similarity'}) . "% similarity$mode_chng]</span></td>\n" .
			      "<td class=\"link\">";
			if ($action eq 'commitdiff') {
				# link to patch
				$patchno++;
				print $cgi->a({-href => href(-anchor=>"patch$patchno")},
				              "patch") .
				      " | ";
			} elsif ($diff->{'to_id'} ne $diff->{'from_id'}) {
				# "commit" view and modified file (not only pure rename or copy)
				print $cgi->a({-href => href(action=>"blobdiff",
				                             hash=>$diff->{'to_id'}, hash_parent=>$diff->{'from_id'},
				                             hash_base=>$hash, hash_parent_base=>$parent,
				                             file_name=>$diff->{'to_file'}, file_parent=>$diff->{'from_file'})},
				              "diff") .
				      " | ";
			}
			print $cgi->a({-href => href(action=>"blob", hash=>$diff->{'to_id'},
			                             hash_base=>$parent, file_name=>$diff->{'to_file'})},
			              "blob") . " | ";
			if ($have_blame) {
				print $cgi->a({-href => href(action=>"blame", hash_base=>$hash,
				                             file_name=>$diff->{'to_file'})},
				              "blame") . " | ";
			}
			print $cgi->a({-href => href(action=>"history", hash_base=>$hash,
			                            file_name=>$diff->{'to_file'})},
			              "history");
			print "</td>\n";

		} # we should not encounter Unmerged (U) or Unknown (X) status
		print "</tr>\n";
	}
	print "</tbody>" if $has_header;
	print "</table>\n";
}

sub print_sidebyside_diff_chunk {
	my @chunk = @_;
	my (@ctx, @rem, @add);

	return unless @chunk;

	# incomplete last line might be among removed or added lines,
	# or both, or among context lines: find which
	for (my $i = 1; $i < @chunk; $i++) {
		if ($chunk[$i][0] eq 'incomplete') {
			$chunk[$i][0] = $chunk[$i-1][0];
		}
	}

	# guardian
	push @chunk, ["", ""];

	foreach my $line_info (@chunk) {
		my ($class, $line) = @$line_info;

		# print chunk headers
		if ($class && $class eq 'chunk_header') {
			print $line;
			next;
		}

		## print from accumulator when type of class of lines change
		# empty contents block on start rem/add block, or end of chunk
		if (@ctx && (!$class || $class eq 'rem' || $class eq 'add')) {
			print join '',
				'<div class="chunk_block ctx">',
					'<div class="old">',
					@ctx,
					'</div>',
					'<div class="new">',
					@ctx,
					'</div>',
				'</div>';
			@ctx = ();
		}
		# empty add/rem block on start context block, or end of chunk
		if ((@rem || @add) && (!$class || $class eq 'ctx')) {
			if (!@add) {
				# pure removal
				print join '',
					'<div class="chunk_block rem">',
						'<div class="old">',
						@rem,
						'</div>',
					'</div>';
			} elsif (!@rem) {
				# pure addition
				print join '',
					'<div class="chunk_block add">',
						'<div class="new">',
						@add,
						'</div>',
					'</div>';
			} else {
				# assume that it is change
				print join '',
					'<div class="chunk_block chg">',
						'<div class="old">',
						@rem,
						'</div>',
						'<div class="new">',
						@add,
						'</div>',
					'</div>';
			}
			@rem = @add = ();
		}

		## adding lines to accumulator
		# guardian value
		last unless $line;
		# rem, add or change
		if ($class eq 'rem') {
			push @rem, $line;
		} elsif ($class eq 'add') {
			push @add, $line;
		}
		# context line
		if ($class eq 'ctx') {
			push @ctx, $line;
		}
	}
}

sub git_patchset_body {
	my ($fd, $diff_style, $difftree, $hash, @hash_parents) = @_;
	my ($hash_parent) = $hash_parents[0];

	my $is_combined = (@hash_parents > 1);
	my $patch_idx = 0;
	my $patch_number = 0;
	my $patch_line;
	my $diffinfo;
	my $to_name;
	my (%from, %to);
	my @chunk; # for side-by-side diff

	print "<div class=\"patchset\">\n";

	# skip to first patch
	while ($patch_line = <$fd>) {
		chomp $patch_line;

		last if ($patch_line =~ m/^diff /);
	}

 PATCH:
	while ($patch_line) {

		# parse "git diff" header line
		if ($patch_line =~ m/^diff --git (\"(?:[^\\\"]*(?:\\.[^\\\"]*)*)\"|[^ "]*) (.*)$/) {
			# $1 is from_name, which we do not use
			$to_name = unquote($2);
			$to_name =~ s!^b/!!;
		} elsif ($patch_line =~ m/^diff --(cc|combined) ("?.*"?)$/) {
			# $1 is 'cc' or 'combined', which we do not use
			$to_name = unquote($2);
		} else {
			$to_name = undef;
		}

		# check if current patch belong to current raw line
		# and parse raw git-diff line if needed
		if (is_patch_split($diffinfo, { 'to_file' => $to_name })) {
			# this is continuation of a split patch
			print "<div class=\"patch cont\">\n";
		} else {
			# advance raw git-diff output if needed
			$patch_idx++ if defined $diffinfo;

			# read and prepare patch information
			$diffinfo = parsed_difftree_line($difftree->[$patch_idx]);

			# compact combined diff output can have some patches skipped
			# find which patch (using pathname of result) we are at now;
			if ($is_combined) {
				while ($to_name ne $diffinfo->{'to_file'}) {
					print "<div class=\"patch\" id=\"patch". ($patch_idx+1) ."\">\n" .
					      format_diff_cc_simplified($diffinfo, @hash_parents) .
					      "</div>\n";  # class="patch"

					$patch_idx++;
					$patch_number++;

					last if $patch_idx > $#$difftree;
					$diffinfo = parsed_difftree_line($difftree->[$patch_idx]);
				}
			}

			# modifies %from, %to hashes
			parse_from_to_diffinfo($diffinfo, \%from, \%to, @hash_parents);

			# this is first patch for raw difftree line with $patch_idx index
			# we index @$difftree array from 0, but number patches from 1
			print "<div class=\"patch\" id=\"patch". ($patch_idx+1) ."\">\n";
		}

		# git diff header
		#assert($patch_line =~ m/^diff /) if DEBUG;
		#assert($patch_line !~ m!$/$!) if DEBUG; # is chomp-ed
		$patch_number++;
		# print "git diff" header
		print format_git_diff_header_line($patch_line, $diffinfo,
		                                  \%from, \%to);

		# print extended diff header
		print "<div class=\"diff extended_header\">\n";
	EXTENDED_HEADER:
		while ($patch_line = <$fd>) {
			chomp $patch_line;

			last EXTENDED_HEADER if ($patch_line =~ m/^--- |^diff /);

			print format_extended_diff_header_line($patch_line, $diffinfo,
			                                       \%from, \%to);
		}
		print "</div>\n"; # class="diff extended_header"

		# from-file/to-file diff header
		if (! $patch_line) {
			print "</div>\n"; # class="patch"
			last PATCH;
		}
		next PATCH if ($patch_line =~ m/^diff /);
		#assert($patch_line =~ m/^---/) if DEBUG;

		my $last_patch_line = $patch_line;
		$patch_line = <$fd>;
		chomp $patch_line;
		#assert($patch_line =~ m/^\+\+\+/) if DEBUG;

		print format_diff_from_to_header($last_patch_line, $patch_line,
		                                 $diffinfo, \%from, \%to,
		                                 @hash_parents);

		# the patch itself
	LINE:
		while ($patch_line = <$fd>) {
			chomp $patch_line;

			next PATCH if ($patch_line =~ m/^diff /);

			my ($class, $line) = process_diff_line($patch_line, \%from, \%to);
			my $diff_classes = "diff";
			$diff_classes .= " $class" if ($class);
			$line = "<div class=\"$diff_classes\">$line</div>\n";

			if ($diff_style eq 'sidebyside' && !$is_combined) {
				if ($class eq 'chunk_header') {
					print_sidebyside_diff_chunk(@chunk);
					@chunk = ( [ $class, $line ] );
				} else {
					push @chunk, [ $class, $line ];
				}
			} else {
				# default 'inline' style and unknown styles
				print $line;
			}
		}

	} continue {
		if (@chunk) {
			print_sidebyside_diff_chunk(@chunk);
			@chunk = ();
		}
		print "</div>\n"; # class="patch"
	}

	# for compact combined (--cc) format, with chunk and patch simplification
	# the patchset might be empty, but there might be unprocessed raw lines
	for (++$patch_idx if $patch_number > 0;
	     $patch_idx < @$difftree;
	     ++$patch_idx) {
		# read and prepare patch information
		$diffinfo = parsed_difftree_line($difftree->[$patch_idx]);

		# generate anchor for "patch" links in difftree / whatchanged part
		print "<div class=\"patch\" id=\"patch". ($patch_idx+1) ."\">\n" .
		      format_diff_cc_simplified($diffinfo, @hash_parents) .
		      "</div>\n";  # class="patch"

		$patch_number++;
	}

	if ($patch_number == 0) {
		if (@hash_parents > 1) {
			print "<div class=\"diff nodifferences\">Trivial merge</div>\n";
		} else {
			print "<div class=\"diff nodifferences\">No differences found</div>\n";
		}
	}

	print "</div>\n"; # class="patchset"
}

# . . . . . . . . . . . . . . . . . . . . . . . . . . . . . . . . . . . .

sub git_project_search_form {
	my ($searchtext, $search_use_regexp);

	my $limit = '';
	if ($project_filter) {
		$limit = " in '$project_filter/'";
	}

	print "<div class=\"projsearch\">\n";
	print $cgi->startform(-method => 'get', -action => $my_uri) .
	      $cgi->hidden(-name => 'a', -value => 'project_list')  . "\n";
	print $cgi->hidden(-name => 'pf', -value => $project_filter). "\n"
		if (defined $project_filter);
	print $cgi->textfield(-name => 's', -value => $searchtext,
	                      -title => "Search project by name and description$limit",
	                      -size => 60) . "\n" .
	      "<span title=\"Extended regular expression\">" .
	      $cgi->checkbox(-name => 'sr', -value => 1, -label => 're',
	                     -checked => $search_use_regexp) .
	      "</span>\n" .
	      $cgi->submit(-name => 'btnS', -value => 'Search') .
	      $cgi->end_form() . "\n" .
	      $cgi->a({-href => href(project => undef, searchtext => undef,
	                             project_filter => $project_filter)},
	              esc_html("List all projects$limit")) . "<br />\n";
	print "</div>\n";
}

# fills project list info (age, description, owner, category, forks)
# for each project in the list, removing invalid projects from
# returned list
# NOTE: modifies $projlist, but does not remove entries from it
sub fill_project_list_info {
	my $projlist = shift;
	my @projects;

	my $show_ctags = gitweb_check_feature('ctags');
 PROJECT:
	foreach my $pr (@$projlist) {
		my (@activity) = git_get_last_activity($pr->{'path'});
		unless (@activity) {
			next PROJECT;
		}
		($pr->{'age'}, $pr->{'age_string'}) = @activity;
		if (!defined $pr->{'descr'}) {
			my $descr = git_get_project_description($pr->{'path'}) || "";
			$descr = to_utf8($descr);
			$pr->{'descr_long'} = $descr;
			$pr->{'descr'} = chop_str($descr, $projects_list_description_width, 5);
		}
		if (!defined $pr->{'owner'}) {
			$pr->{'owner'} = git_get_project_owner("$pr->{'path'}") || "";
		}
		if ($show_ctags) {
			$pr->{'ctags'} = git_get_project_ctags($pr->{'path'});
		}
		if ($projects_list_group_categories && !defined $pr->{'category'}) {
			my $cat = git_get_project_category($pr->{'path'}) ||
			                                   $project_list_default_category;
			$pr->{'category'} = to_utf8($cat);
		}

		push @projects, $pr;
	}

	return @projects;
}

sub sort_projects_list {
	my ($projlist, $order) = @_;
	my @projects;

	my %order_info = (
		project => { key => 'path', type => 'str' },
		descr => { key => 'descr_long', type => 'str' },
		owner => { key => 'owner', type => 'str' },
		age => { key => 'age', type => 'num' }
	);
	my $oi = $order_info{$order};
	return @$projlist unless defined $oi;
	if ($oi->{'type'} eq 'str') {
		@projects = sort {$a->{$oi->{'key'}} cmp $b->{$oi->{'key'}}} @$projlist;
	} else {
		@projects = sort {$a->{$oi->{'key'}} <=> $b->{$oi->{'key'}}} @$projlist;
	}

	return @projects;
}

# returns a hash of categories, containing the list of project
# belonging to each category
sub build_projlist_by_category {
	my ($projlist, $from, $to) = @_;
	my %categories;

	$from = 0 unless defined $from;
	$to = $#$projlist if (!defined $to || $#$projlist < $to);

	for (my $i = $from; $i <= $to; $i++) {
		my $pr = $projlist->[$i];
		push @{$categories{ $pr->{'category'} }}, $pr;
	}

	return wantarray ? %categories : \%categories;
}

# print 'sort by' <th> element, generating 'sort by $name' replay link
# if that order is not selected
sub print_sort_th {
	print format_sort_th(@_);
}

sub format_sort_th {
	my ($name, $order, $header) = @_;
	my $sort_th = "";
	$header ||= ucfirst($name);

	if ($order eq $name) {
		$sort_th .= "<th>$header</th>\n";
	} else {
		$sort_th .= "<th>" .
		            $cgi->a({-href => href(-replay=>1, order=>$name),
		                     -class => "header"}, $header) .
		            "</th>\n";
	}

	return $sort_th;
}

sub git_project_list_rows {
	my ($projlist, $from, $to, $check_forks) = @_;

	$from = 0 unless defined $from;
	$to = $#$projlist if (!defined $to || $#$projlist < $to);

	my $alternate = 1;
	for (my $i = $from; $i <= $to; $i++) {
		my $pr = $projlist->[$i];

		if ($alternate) {
			print "<tr class=\"dark\">\n";
		} else {
			print "<tr class=\"light\">\n";
		}
		$alternate ^= 1;

		if ($check_forks) {
			print "<td>";
			if ($pr->{'forks'}) {
				my $nforks = scalar @{$pr->{'forks'}};
				if ($nforks > 0) {
					print $cgi->a({-href => href(project=>$pr->{'path'}, action=>"forks"),
					               -title => "$nforks forks"}, "+");
				} else {
					print $cgi->span({-title => "$nforks forks"}, "+");
				}
			}
			print "</td>\n";
		}
		print "<td>" . $cgi->a({-href => href(project=>$pr->{'path'}, action=>"summary"),
		                        -class => "list"}, esc_html($pr->{'path'})) . "</td>\n" .
		      "<td>" . $cgi->a({-href => href(project=>$pr->{'path'}, action=>"summary"),
		                        -class => "list", -title => $pr->{'descr_long'}},
		                        esc_html($pr->{'descr'})) . "</td>\n" .
		      "<td><i>" . chop_and_escape_str($pr->{'owner'}, 15) . "</i></td>\n";
		print "<td class=\"". age_class($pr->{'age'}) . "\">" .
		      (defined $pr->{'age_string'} ? $pr->{'age_string'} : "No commits") . "</td>\n" .
		      "<td class=\"link\">" .
		      $cgi->a({-href => href(project=>$pr->{'path'}, action=>"summary")}, "summary")   . " | " .
		      $cgi->a({-href => href(project=>$pr->{'path'}, action=>"shortlog")}, "shortlog") . " | " .
		      $cgi->a({-href => href(project=>$pr->{'path'}, action=>"log")}, "log") . " | " .
		      $cgi->a({-href => href(project=>$pr->{'path'}, action=>"tree")}, "tree") .
		      ($pr->{'forks'} ? " | " . $cgi->a({-href => href(project=>$pr->{'path'}, action=>"forks")}, "forks") : '') .
		      "</td>\n" .
		      "</tr>\n";
	}
}

sub git_project_list_body {
	# actually uses global variable $project
	my ($projlist, $order, $from, $to, $extra, $no_header) = @_;
	my @projects = @$projlist;

	my $check_forks = gitweb_check_feature('forks');
	my $show_ctags  = gitweb_check_feature('ctags');
	my $tagfilter = $show_ctags ? $input_params{'ctag'} : undef;
	$check_forks = undef
		if ($tagfilter || $searchtext);

	# filtering out forks before filling info allows to do less work
	@projects = filter_forks_from_projects_list(\@projects)
		if ($check_forks);
	@projects = fill_project_list_info(\@projects);
	# searching projects require filling to be run before it
	@projects = search_projects_list(\@projects,
	                                 'searchtext' => $searchtext,
	                                 'tagfilter'  => $tagfilter)
		if ($tagfilter || $searchtext);

	$order ||= $default_projects_order;
	$from = 0 unless defined $from;
	$to = $#projects if (!defined $to || $#projects < $to);

	# short circuit
	if ($from > $to) {
		print "<center>\n".
		      "<b>No such projects found</b><br />\n".
		      "Click ".$cgi->a({-href=>href(project=>undef)},"here")." to view all projects<br />\n".
		      "</center>\n<br />\n";
		return;
	}

	@projects = sort_projects_list(\@projects, $order);

	if ($show_ctags) {
		my $ctags = git_gather_all_ctags(\@projects);
		my $cloud = git_populate_project_tagcloud($ctags);
		print git_show_project_tagcloud($cloud, 64);
	}

	print "<table class=\"project_list\">\n";
	unless ($no_header) {
		print "<tr>\n";
		if ($check_forks) {
			print "<th></th>\n";
		}
		print_sort_th('project', $order, 'Project');
		print_sort_th('descr', $order, 'Description');
		print_sort_th('owner', $order, 'Owner');
		print_sort_th('age', $order, 'Last Change');
		print "<th></th>\n" . # for links
		      "</tr>\n";
	}

	if ($projects_list_group_categories) {
		# only display categories with projects in the $from-$to window
		@projects = sort {$a->{'category'} cmp $b->{'category'}} @projects[$from..$to];
		my %categories = build_projlist_by_category(\@projects, $from, $to);
		foreach my $cat (sort keys %categories) {
			unless ($cat eq "") {
				print "<tr>\n";
				if ($check_forks) {
					print "<td></td>\n";
				}
				print "<td class=\"category\" colspan=\"5\">".esc_html($cat)."</td>\n";
				print "</tr>\n";
			}

			git_project_list_rows($categories{$cat}, undef, undef, $check_forks);
		}
	} else {
		git_project_list_rows(\@projects, $from, $to, $check_forks);
	}

	if (defined $extra) {
		print "<tr>\n";
		if ($check_forks) {
			print "<td></td>\n";
		}
		print "<td colspan=\"5\">$extra</td>\n" .
		      "</tr>\n";
	}
	print "</table>\n";
}

sub git_log_body {
	# uses global variable $project
	my ($commitlist, $from, $to, $refs, $extra) = @_;

	$from = 0 unless defined $from;
	$to = $#{$commitlist} if (!defined $to || $#{$commitlist} < $to);

	for (my $i = 0; $i <= $to; $i++) {
		my %co = %{$commitlist->[$i]};
		next if !%co;
		my $commit = $co{'id'};
		my $ref = format_ref_marker($refs, $commit);
		git_print_header_div('commit',
		               "<span class=\"age\">$co{'age_string'}</span>" .
		               esc_html($co{'title'}) . $ref,
		               $commit);
		print "<div class=\"title_text\">\n" .
		      "<div class=\"log_link\">\n" .
		      $cgi->a({-href => href(action=>"commit", hash=>$commit)}, "commit") .
		      " | " .
		      $cgi->a({-href => href(action=>"commitdiff", hash=>$commit)}, "commitdiff") .
		      " | " .
		      $cgi->a({-href => href(action=>"tree", hash=>$commit, hash_base=>$commit)}, "tree") .
		      "<br/>\n" .
		      "</div>\n";
		      git_print_authorship(\%co, -tag => 'span');
		      print "<br/>\n</div>\n";

		print "<div class=\"log_body\">\n";
		git_print_log($co{'comment'}, -final_empty_line=> 1);
		print "</div>\n";
	}
	if ($extra) {
		print "<div class=\"page_nav\">\n";
		print "$extra\n";
		print "</div>\n";
	}
}

sub git_shortlog_body {
	# uses global variable $project
	my ($commitlist, $from, $to, $refs, $extra) = @_;

	$from = 0 unless defined $from;
	$to = $#{$commitlist} if (!defined $to || $#{$commitlist} < $to);

	print "<table class=\"shortlog\">\n";
	my $alternate = 1;
	for (my $i = $from; $i <= $to; $i++) {
		my %co = %{$commitlist->[$i]};
		my $commit = $co{'id'};
		my $ref = format_ref_marker($refs, $commit);
		if ($alternate) {
			print "<tr class=\"dark\">\n";
		} else {
			print "<tr class=\"light\">\n";
		}
		$alternate ^= 1;
		# git_summary() used print "<td><i>$co{'age_string'}</i></td>\n" .
		print "<td title=\"$co{'age_string_age'}\"><i>$co{'age_string_date'}</i></td>\n" .
		      format_author_html('td', \%co, 10) . "<td>";
		print format_subject_html($co{'title'}, $co{'title_short'},
		                          href(action=>"commit", hash=>$commit), $ref);
		print "</td>\n" .
		      "<td class=\"link\">" .
		      $cgi->a({-href => href(action=>"commit", hash=>$commit)}, "commit") . " | " .
		      $cgi->a({-href => href(action=>"commitdiff", hash=>$commit)}, "commitdiff") . " | " .
		      $cgi->a({-href => href(action=>"tree", hash=>$commit, hash_base=>$commit)}, "tree");
		my $snapshot_links = format_snapshot_links($commit);
		if (defined $snapshot_links) {
			print " | " . $snapshot_links;
		}
		print "</td>\n" .
		      "</tr>\n";
	}
	if (defined $extra) {
		print "<tr>\n" .
		      "<td colspan=\"4\">$extra</td>\n" .
		      "</tr>\n";
	}
	print "</table>\n";
}

sub git_history_body {
	# Warning: assumes constant type (blob or tree) during history
	my ($commitlist, $from, $to, $refs, $extra,
	    $file_name, $file_hash, $ftype) = @_;

	$from = 0 unless defined $from;
	$to = $#{$commitlist} unless (defined $to && $to <= $#{$commitlist});

	print "<table class=\"history\">\n";
	my $alternate = 1;
	for (my $i = $from; $i <= $to; $i++) {
		my %co = %{$commitlist->[$i]};
		if (!%co) {
			next;
		}
		my $commit = $co{'id'};

		my $ref = format_ref_marker($refs, $commit);

		if ($alternate) {
			print "<tr class=\"dark\">\n";
		} else {
			print "<tr class=\"light\">\n";
		}
		$alternate ^= 1;
		print "<td title=\"$co{'age_string_age'}\"><i>$co{'age_string_date'}</i></td>\n" .
	# shortlog:   format_author_html('td', \%co, 10)
		      format_author_html('td', \%co, 15, 3) . "<td>";
		# originally git_history used chop_str($co{'title'}, 50)
		print format_subject_html($co{'title'}, $co{'title_short'},
		                          href(action=>"commit", hash=>$commit), $ref);
		print "</td>\n" .
		      "<td class=\"link\">" .
		      $cgi->a({-href => href(action=>$ftype, hash_base=>$commit, file_name=>$file_name)}, $ftype) . " | " .
		      $cgi->a({-href => href(action=>"commitdiff", hash=>$commit)}, "commitdiff");

		if ($ftype eq 'blob') {
			my $blob_current = $file_hash;
			my $blob_parent  = git_get_hash_by_path($commit, $file_name);
			if (defined $blob_current && defined $blob_parent &&
					$blob_current ne $blob_parent) {
				print " | " .
					$cgi->a({-href => href(action=>"blobdiff",
					                       hash=>$blob_current, hash_parent=>$blob_parent,
					                       hash_base=>$hash_base, hash_parent_base=>$commit,
					                       file_name=>$file_name)},
					        "diff to current");
			}
		}
		print "</td>\n" .
		      "</tr>\n";
	}
	if (defined $extra) {
		print "<tr>\n" .
		      "<td colspan=\"4\">$extra</td>\n" .
		      "</tr>\n";
	}
	print "</table>\n";
}

sub git_tags_body {
	# uses global variable $project
	my ($taglist, $from, $to, $extra) = @_;
	$from = 0 unless defined $from;
	$to = $#{$taglist} if (!defined $to || $#{$taglist} < $to);

	print "<table class=\"tags\">\n";
	my $alternate = 1;
	for (my $i = $from; $i <= $to; $i++) {
		my $entry = $taglist->[$i];
		my %tag = %$entry;
		my $comment = $tag{'subject'};
		my $comment_short;
		if (defined $comment) {
			$comment_short = chop_str($comment, 30, 5);
		}
		if ($alternate) {
			print "<tr class=\"dark\">\n";
		} else {
			print "<tr class=\"light\">\n";
		}
		$alternate ^= 1;
		if (defined $tag{'age'}) {
			print "<td><i>$tag{'age'}</i></td>\n";
		} else {
			print "<td></td>\n";
		}
		print "<td>" .
		      $cgi->a({-href => href(action=>$tag{'reftype'}, hash=>$tag{'refid'}),
		               -class => "list name"}, esc_html($tag{'name'})) .
		      "</td>\n" .
		      "<td>";
		if (defined $comment) {
			print format_subject_html($comment, $comment_short,
			                          href(action=>"tag", hash=>$tag{'id'}));
		}
		print "</td>\n" .
		      "<td class=\"selflink\">";
		if ($tag{'type'} eq "tag") {
			print $cgi->a({-href => href(action=>"tag", hash=>$tag{'id'})}, "tag");
		} else {
			print "&nbsp;";
		}
		print "</td>\n" .
		      "<td class=\"link\">" . " | " .
		      $cgi->a({-href => href(action=>$tag{'reftype'}, hash=>$tag{'refid'})}, $tag{'reftype'});
		if ($tag{'reftype'} eq "commit") {
			print " | " . $cgi->a({-href => href(action=>"shortlog", hash=>$tag{'fullname'})}, "shortlog") .
			      " | " . $cgi->a({-href => href(action=>"log", hash=>$tag{'fullname'})}, "log");
		} elsif ($tag{'reftype'} eq "blob") {
			print " | " . $cgi->a({-href => href(action=>"blob_plain", hash=>$tag{'refid'})}, "raw");
		}
		print "</td>\n" .
		      "</tr>";
	}
	if (defined $extra) {
		print "<tr>\n" .
		      "<td colspan=\"5\">$extra</td>\n" .
		      "</tr>\n";
	}
	print "</table>\n";
}

sub git_heads_body {
	# uses global variable $project
	my ($headlist, $head, $from, $to, $extra) = @_;
	$from = 0 unless defined $from;
	$to = $#{$headlist} if (!defined $to || $#{$headlist} < $to);

	print "<table class=\"heads\">\n";
	my $alternate = 1;
	for (my $i = $from; $i <= $to; $i++) {
		my $entry = $headlist->[$i];
		my %ref = %$entry;
		my $curr = $ref{'id'} eq $head;
		if ($alternate) {
			print "<tr class=\"dark\">\n";
		} else {
			print "<tr class=\"light\">\n";
		}
		$alternate ^= 1;
		print "<td><i>$ref{'age'}</i></td>\n" .
		      ($curr ? "<td class=\"current_head\">" : "<td>") .
		      $cgi->a({-href => href(action=>"shortlog", hash=>$ref{'fullname'}),
		               -class => "list name"},esc_html($ref{'name'})) .
		      "</td>\n" .
		      "<td class=\"link\">" .
		      $cgi->a({-href => href(action=>"shortlog", hash=>$ref{'fullname'})}, "shortlog") . " | " .
		      $cgi->a({-href => href(action=>"log", hash=>$ref{'fullname'})}, "log") . " | " .
		      $cgi->a({-href => href(action=>"tree", hash=>$ref{'fullname'}, hash_base=>$ref{'fullname'})}, "tree") .
		      "</td>\n" .
		      "</tr>";
	}
	if (defined $extra) {
		print "<tr>\n" .
		      "<td colspan=\"3\">$extra</td>\n" .
		      "</tr>\n";
	}
	print "</table>\n";
}

# Display a single remote block
sub git_remote_block {
	my ($remote, $rdata, $limit, $head) = @_;

	my $heads = $rdata->{'heads'};
	my $fetch = $rdata->{'fetch'};
	my $push = $rdata->{'push'};

	my $urls_table = "<table class=\"projects_list\">\n" ;

	if (defined $fetch) {
		if ($fetch eq $push) {
			$urls_table .= format_repo_url("URL", $fetch);
		} else {
			$urls_table .= format_repo_url("Fetch URL", $fetch);
			$urls_table .= format_repo_url("Push URL", $push) if defined $push;
		}
	} elsif (defined $push) {
		$urls_table .= format_repo_url("Push URL", $push);
	} else {
		$urls_table .= format_repo_url("", "No remote URL");
	}

	$urls_table .= "</table>\n";

	my $dots;
	if (defined $limit && $limit < @$heads) {
		$dots = $cgi->a({-href => href(action=>"remotes", hash=>$remote)}, "...");
	}

	print $urls_table;
	git_heads_body($heads, $head, 0, $limit, $dots);
}

# Display a list of remote names with the respective fetch and push URLs
sub git_remotes_list {
	my ($remotedata, $limit) = @_;
	print "<table class=\"heads\">\n";
	my $alternate = 1;
	my @remotes = sort keys %$remotedata;

	my $limited = $limit && $limit < @remotes;

	$#remotes = $limit - 1 if $limited;

	while (my $remote = shift @remotes) {
		my $rdata = $remotedata->{$remote};
		my $fetch = $rdata->{'fetch'};
		my $push = $rdata->{'push'};
		if ($alternate) {
			print "<tr class=\"dark\">\n";
		} else {
			print "<tr class=\"light\">\n";
		}
		$alternate ^= 1;
		print "<td>" .
		      $cgi->a({-href=> href(action=>'remotes', hash=>$remote),
			       -class=> "list name"},esc_html($remote)) .
		      "</td>";
		print "<td class=\"link\">" .
		      (defined $fetch ? $cgi->a({-href=> $fetch}, "fetch") : "fetch") .
		      " | " .
		      (defined $push ? $cgi->a({-href=> $push}, "push") : "push") .
		      "</td>";

		print "</tr>\n";
	}

	if ($limited) {
		print "<tr>\n" .
		      "<td colspan=\"3\">" .
		      $cgi->a({-href => href(action=>"remotes")}, "...") .
		      "</td>\n" . "</tr>\n";
	}

	print "</table>";
}

# Display remote heads grouped by remote, unless there are too many
# remotes, in which case we only display the remote names
sub git_remotes_body {
	my ($remotedata, $limit, $head) = @_;
	if ($limit and $limit < keys %$remotedata) {
		git_remotes_list($remotedata, $limit);
	} else {
		fill_remote_heads($remotedata);
		while (my ($remote, $rdata) = each %$remotedata) {
			git_print_section({-class=>"remote", -id=>$remote},
				["remotes", $remote, $remote], sub {
					git_remote_block($remote, $rdata, $limit, $head);
				});
		}
	}
}

sub git_search_message {
	my %co = @_;

	my $greptype;
	if ($searchtype eq 'commit') {
		$greptype = "--grep=";
	} elsif ($searchtype eq 'author') {
		$greptype = "--author=";
	} elsif ($searchtype eq 'committer') {
		$greptype = "--committer=";
	}
	$greptype .= $searchtext;
	my @commitlist = parse_commits($hash, 101, (100 * $page), undef,
	                               $greptype, '--regexp-ignore-case',
	                               $search_use_regexp ? '--extended-regexp' : '--fixed-strings');

	my $paging_nav = '';
	if ($page > 0) {
		$paging_nav .=
			$cgi->a({-href => href(-replay=>1, page=>undef)},
			        "first") .
			" &sdot; " .
			$cgi->a({-href => href(-replay=>1, page=>$page-1),
			         -accesskey => "p", -title => "Alt-p"}, "prev");
	} else {
		$paging_nav .= "first &sdot; prev";
	}
	my $next_link = '';
	if ($#commitlist >= 100) {
		$next_link =
			$cgi->a({-href => href(-replay=>1, page=>$page+1),
			         -accesskey => "n", -title => "Alt-n"}, "next");
		$paging_nav .= " &sdot; $next_link";
	} else {
		$paging_nav .= " &sdot; next";
	}

	git_header_html();

	git_print_page_nav('','', $hash,$co{'tree'},$hash, $paging_nav);
	git_print_header_div('commit', esc_html($co{'title'}), $hash);
	if ($page == 0 && !@commitlist) {
		print "<p>No match.</p>\n";
	} else {
		git_search_grep_body(\@commitlist, 0, 99, $next_link);
	}

	git_footer_html();
}

sub git_search_changes {
	my %co = @_;

	local $/ = "\n";
	open my $fd, '-|', git_cmd(), '--no-pager', 'log', @diff_opts,
		'--pretty=format:%H', '--no-abbrev', '--raw', "-S$searchtext",
		($search_use_regexp ? '--pickaxe-regex' : ())
			or die_error(500, "Open git-log failed");

	git_header_html();

	git_print_page_nav('','', $hash,$co{'tree'},$hash);
	git_print_header_div('commit', esc_html($co{'title'}), $hash);

	print "<table class=\"pickaxe search\">\n";
	my $alternate = 1;
	undef %co;
	my @files;
	while (my $line = <$fd>) {
		chomp $line;
		next unless $line;

		my %set = parse_difftree_raw_line($line);
		if (defined $set{'commit'}) {
			# finish previous commit
			if (%co) {
				print "</td>\n" .
				      "<td class=\"link\">" .
				      $cgi->a({-href => href(action=>"commit", hash=>$co{'id'})},
				              "commit") .
				      " | " .
				      $cgi->a({-href => href(action=>"tree", hash=>$co{'tree'},
				                             hash_base=>$co{'id'})},
				              "tree") .
				      "</td>\n" .
				      "</tr>\n";
			}

			if ($alternate) {
				print "<tr class=\"dark\">\n";
			} else {
				print "<tr class=\"light\">\n";
			}
			$alternate ^= 1;
			%co = parse_commit($set{'commit'});
			my $author = chop_and_escape_str($co{'author_name'}, 15, 5);
			print "<td title=\"$co{'age_string_age'}\"><i>$co{'age_string_date'}</i></td>\n" .
			      "<td><i>$author</i></td>\n" .
			      "<td>" .
			      $cgi->a({-href => href(action=>"commit", hash=>$co{'id'}),
			              -class => "list subject"},
			              chop_and_escape_str($co{'title'}, 50) . "<br/>");
		} elsif (defined $set{'to_id'}) {
			next if ($set{'to_id'} =~ m/^0{40}$/);

			print $cgi->a({-href => href(action=>"blob", hash_base=>$co{'id'},
			                             hash=>$set{'to_id'}, file_name=>$set{'to_file'}),
			              -class => "list"},
			              "<span class=\"match\">" . esc_path($set{'file'}) . "</span>") .
			      "<br/>\n";
		}
	}
	close $fd;

	# finish last commit (warning: repetition!)
	if (%co) {
		print "</td>\n" .
		      "<td class=\"link\">" .
		      $cgi->a({-href => href(action=>"commit", hash=>$co{'id'})},
		              "commit") .
		      " | " .
		      $cgi->a({-href => href(action=>"tree", hash=>$co{'tree'},
		                             hash_base=>$co{'id'})},
		              "tree") .
		      "</td>\n" .
		      "</tr>\n";
	}

	print "</table>\n";

	git_footer_html();
}

sub git_search_files {
	my %co = @_;

	local $/ = "\n";
	open my $fd, "-|", git_cmd(), 'grep', '-n', '-z',
		$search_use_regexp ? ('-E', '-i') : '-F',
		$searchtext, $co{'tree'}
			or die_error(500, "Open git-grep failed");

	git_header_html();

	git_print_page_nav('','', $hash,$co{'tree'},$hash);
	git_print_header_div('commit', esc_html($co{'title'}), $hash);

	print "<table class=\"grep_search\">\n";
	my $alternate = 1;
	my $matches = 0;
	my $lastfile = '';
	while (my $line = <$fd>) {
		chomp $line;
		my ($file, $file_href, $lno, $ltext, $binary);
		last if ($matches++ > 1000);
		if ($line =~ /^Binary file (.+) matches$/) {
			$file = $1;
			$binary = 1;
		} else {
			($file, $lno, $ltext) = split(/\0/, $line, 3);
			$file =~ s/^$co{'tree'}://;
		}
		if ($file ne $lastfile) {
			$lastfile and print "</td></tr>\n";
			if ($alternate++) {
				print "<tr class=\"dark\">\n";
			} else {
				print "<tr class=\"light\">\n";
			}
			$file_href = href(action=>"blob", hash_base=>$co{'id'},
			                  file_name=>$file);
			print "<td class=\"list\">".
				$cgi->a({-href => $file_href, -class => "list"}, esc_path($file));
			print "</td><td>\n";
			$lastfile = $file;
		}
		if ($binary) {
			print "<div class=\"binary\">Binary file</div>\n";
		} else {
			$ltext = untabify($ltext);
			if ($ltext =~ m/^(.*)($search_regexp)(.*)$/i) {
				$ltext = esc_html($1, -nbsp=>1);
				$ltext .= '<span class="match">';
				$ltext .= esc_html($2, -nbsp=>1);
				$ltext .= '</span>';
				$ltext .= esc_html($3, -nbsp=>1);
			} else {
				$ltext = esc_html($ltext, -nbsp=>1);
			}
			print "<div class=\"pre\">" .
				$cgi->a({-href => $file_href.'#l'.$lno,
				        -class => "linenr"}, sprintf('%4i', $lno)) .
				' ' .  $ltext . "</div>\n";
		}
	}
	if ($lastfile) {
		print "</td></tr>\n";
		if ($matches > 1000) {
			print "<div class=\"diff nodifferences\">Too many matches, listing trimmed</div>\n";
		}
	} else {
		print "<div class=\"diff nodifferences\">No matches found</div>\n";
	}
	close $fd;

	print "</table>\n";

	git_footer_html();
}

sub git_search_grep_body {
	my ($commitlist, $from, $to, $extra) = @_;
	$from = 0 unless defined $from;
	$to = $#{$commitlist} if (!defined $to || $#{$commitlist} < $to);

	print "<table class=\"commit_search\">\n";
	my $alternate = 1;
	for (my $i = $from; $i <= $to; $i++) {
		my %co = %{$commitlist->[$i]};
		if (!%co) {
			next;
		}
		my $commit = $co{'id'};
		if ($alternate) {
			print "<tr class=\"dark\">\n";
		} else {
			print "<tr class=\"light\">\n";
		}
		$alternate ^= 1;
		print "<td title=\"$co{'age_string_age'}\"><i>$co{'age_string_date'}</i></td>\n" .
		      format_author_html('td', \%co, 15, 5) .
		      "<td>" .
		      $cgi->a({-href => href(action=>"commit", hash=>$co{'id'}),
		               -class => "list subject"},
		              chop_and_escape_str($co{'title'}, 50) . "<br/>");
		my $comment = $co{'comment'};
		foreach my $line (@$comment) {
			if ($line =~ m/^(.*?)($search_regexp)(.*)$/i) {
				my ($lead, $match, $trail) = ($1, $2, $3);
				$match = chop_str($match, 70, 5, 'center');
				my $contextlen = int((80 - length($match))/2);
				$contextlen = 30 if ($contextlen > 30);
				$lead  = chop_str($lead,  $contextlen, 10, 'left');
				$trail = chop_str($trail, $contextlen, 10, 'right');

				$lead  = esc_html($lead);
				$match = esc_html($match);
				$trail = esc_html($trail);

				print "$lead<span class=\"match\">$match</span>$trail<br />";
			}
		}
		print "</td>\n" .
		      "<td class=\"link\">" .
		      $cgi->a({-href => href(action=>"commit", hash=>$co{'id'})}, "commit") .
		      " | " .
		      $cgi->a({-href => href(action=>"commitdiff", hash=>$co{'id'})}, "commitdiff") .
		      " | " .
		      $cgi->a({-href => href(action=>"tree", hash=>$co{'tree'}, hash_base=>$co{'id'})}, "tree");
		print "</td>\n" .
		      "</tr>\n";
	}
	if (defined $extra) {
		print "<tr>\n" .
		      "<td colspan=\"3\">$extra</td>\n" .
		      "</tr>\n";
	}
	print "</table>\n";
}

## ======================================================================
## ======================================================================
## actions

sub git_project_list {
	my $order = $input_params{'order'};
	if (defined $order && $order !~ m/none|project|descr|owner|age/) {
		die_error(400, "Unknown order parameter");
	}

	my @list = git_get_projects_list($project_filter, $strict_export);
	if (!@list) {
		die_error(404, "No projects found");
	}

	git_header_html();
	if (defined $home_text && -f $home_text) {
		print "<div class=\"index_include\">\n";
		insert_file($home_text);
		print "</div>\n";
	}
<<<<<<< HEAD

	git_project_search_form($searchtext, $search_use_regexp);
=======
	print $cgi->startform(-method => "get") .
	      "<p class=\"projsearch\">Search:\n" .
	      $cgi->textfield(-name => "s", -value => $searchtext, -override => 1) . "\n" .
	      "</p>" .
	      $cgi->end_form() . "\n";
>>>>>>> 84d9e2d5
	git_project_list_body(\@list, $order);
	git_footer_html();
}

sub git_forks {
	my $order = $input_params{'order'};
	if (defined $order && $order !~ m/none|project|descr|owner|age/) {
		die_error(400, "Unknown order parameter");
	}

	my $filter = $project;
	$filter =~ s/\.git$//;
	my @list = git_get_projects_list($filter);
	if (!@list) {
		die_error(404, "No forks found");
	}

	git_header_html();
	git_print_page_nav('','');
	git_print_header_div('summary', "$project forks");
	git_project_list_body(\@list, $order);
	git_footer_html();
}

sub git_project_index {
	my @projects = git_get_projects_list($project_filter, $strict_export);
	if (!@projects) {
		die_error(404, "No projects found");
	}

	print $cgi->header(
		-type => 'text/plain',
		-charset => 'utf-8',
		-content_disposition => 'inline; filename="index.aux"');

	foreach my $pr (@projects) {
		if (!exists $pr->{'owner'}) {
			$pr->{'owner'} = git_get_project_owner("$pr->{'path'}");
		}

		my ($path, $owner) = ($pr->{'path'}, $pr->{'owner'});
		# quote as in CGI::Util::encode, but keep the slash, and use '+' for ' '
		$path  =~ s/([^a-zA-Z0-9_.\-\/ ])/sprintf("%%%02X", ord($1))/eg;
		$owner =~ s/([^a-zA-Z0-9_.\-\/ ])/sprintf("%%%02X", ord($1))/eg;
		$path  =~ s/ /\+/g;
		$owner =~ s/ /\+/g;

		print "$path $owner\n";
	}
}

sub git_summary {
	my $descr = git_get_project_description($project) || "none";
	my %co = parse_commit("HEAD");
	my %cd = %co ? parse_date($co{'committer_epoch'}, $co{'committer_tz'}) : ();
	my $head = $co{'id'};
	my $remote_heads = gitweb_check_feature('remote_heads');

	my $owner = git_get_project_owner($project);

	my $refs = git_get_references();
	# These get_*_list functions return one more to allow us to see if
	# there are more ...
	my @taglist  = git_get_tags_list(16);
	my @headlist = git_get_heads_list(16);
	my %remotedata = $remote_heads ? git_get_remotes_list() : ();
	my @forklist;
	my $check_forks = gitweb_check_feature('forks');

	if ($check_forks) {
		# find forks of a project
		my $filter = $project;
		$filter =~ s/\.git$//;
		@forklist = git_get_projects_list($filter);
		# filter out forks of forks
		@forklist = filter_forks_from_projects_list(\@forklist)
			if (@forklist);
	}

	git_header_html();
	git_print_page_nav('summary','', $head);

	print "<div class=\"title\">&nbsp;</div>\n";
	print "<table class=\"projects_list\">\n" .
	      "<tr id=\"metadata_desc\"><td>description</td><td>" . esc_html($descr) . "</td></tr>\n" .
	      "<tr id=\"metadata_owner\"><td>owner</td><td>" . esc_html($owner) . "</td></tr>\n";
	if (defined $cd{'rfc2822'}) {
		print "<tr id=\"metadata_lchange\"><td>last change</td>" .
		      "<td>".format_timestamp_html(\%cd)."</td></tr>\n";
	}

	# use per project git URL list in $projectroot/$project/cloneurl
	# or make project git URL from git base URL and project name
	my $url_tag = "URL";
	my @url_list = git_get_project_url_list($project);
	@url_list = map { "$_/$project" } @git_base_url_list unless @url_list;
	foreach my $git_url (@url_list) {
		next unless $git_url;
		print format_repo_url($url_tag, $git_url);
		$url_tag = "";
	}

	# Tag cloud
	my $show_ctags = gitweb_check_feature('ctags');
	if ($show_ctags) {
		my $ctags = git_get_project_ctags($project);
		if (%$ctags) {
			# without ability to add tags, don't show if there are none
			my $cloud = git_populate_project_tagcloud($ctags);
			print "<tr id=\"metadata_ctags\">" .
			      "<td>content tags</td>" .
			      "<td>".git_show_project_tagcloud($cloud, 48)."</td>" .
			      "</tr>\n";
		}
	}

	print "</table>\n";

	# If XSS prevention is on, we don't include README.html.
	# TODO: Allow a readme in some safe format.
	if (!$prevent_xss && -s "$projectroot/$project/README.html") {
		print "<div class=\"title\">readme</div>\n" .
		      "<div class=\"readme\">\n";
		insert_file("$projectroot/$project/README.html");
		print "\n</div>\n"; # class="readme"
	}

	# we need to request one more than 16 (0..15) to check if
	# those 16 are all
	my @commitlist = $head ? parse_commits($head, 17) : ();
	if (@commitlist) {
		git_print_header_div('shortlog');
		git_shortlog_body(\@commitlist, 0, 15, $refs,
		                  $#commitlist <=  15 ? undef :
		                  $cgi->a({-href => href(action=>"shortlog")}, "..."));
	}

	if (@taglist) {
		git_print_header_div('tags');
		git_tags_body(\@taglist, 0, 15,
		              $#taglist <=  15 ? undef :
		              $cgi->a({-href => href(action=>"tags")}, "..."));
	}

	if (@headlist) {
		git_print_header_div('heads');
		git_heads_body(\@headlist, $head, 0, 15,
		               $#headlist <= 15 ? undef :
		               $cgi->a({-href => href(action=>"heads")}, "..."));
	}

	if (%remotedata) {
		git_print_header_div('remotes');
		git_remotes_body(\%remotedata, 15, $head);
	}

	if (@forklist) {
		git_print_header_div('forks');
		git_project_list_body(\@forklist, 'age', 0, 15,
		                      $#forklist <= 15 ? undef :
		                      $cgi->a({-href => href(action=>"forks")}, "..."),
		                      'no_header');
	}

	git_footer_html();
}

sub git_tag {
	my %tag = parse_tag($hash);

	if (! %tag) {
		die_error(404, "Unknown tag object");
	}

	my $head = git_get_head_hash($project);
	git_header_html();
	git_print_page_nav('','', $head,undef,$head);
	git_print_header_div('commit', esc_html($tag{'name'}), $hash);
	print "<div class=\"title_text\">\n" .
	      "<table class=\"object_header\">\n" .
	      "<tr>\n" .
	      "<td>object</td>\n" .
	      "<td>" . $cgi->a({-class => "list", -href => href(action=>$tag{'type'}, hash=>$tag{'object'})},
	                       $tag{'object'}) . "</td>\n" .
	      "<td class=\"link\">" . $cgi->a({-href => href(action=>$tag{'type'}, hash=>$tag{'object'})},
	                                      $tag{'type'}) . "</td>\n" .
	      "</tr>\n";
	if (defined($tag{'author'})) {
		git_print_authorship_rows(\%tag, 'author');
	}
	print "</table>\n\n" .
	      "</div>\n";
	print "<div class=\"page_body\">";
	my $comment = $tag{'comment'};
	foreach my $line (@$comment) {
		chomp $line;
		print esc_html($line, -nbsp=>1) . "<br/>\n";
	}
	print "</div>\n";
	git_footer_html();
}

sub git_blame_common {
	my $format = shift || 'porcelain';
	if ($format eq 'porcelain' && $input_params{'javascript'}) {
		$format = 'incremental';
		$action = 'blame_incremental'; # for page title etc
	}

	# permissions
	gitweb_check_feature('blame')
		or die_error(403, "Blame view not allowed");

	# error checking
	die_error(400, "No file name given") unless $file_name;
	$hash_base ||= git_get_head_hash($project);
	die_error(404, "Couldn't find base commit") unless $hash_base;
	my %co = parse_commit($hash_base)
		or die_error(404, "Commit not found");
	my $ftype = "blob";
	if (!defined $hash) {
		$hash = git_get_hash_by_path($hash_base, $file_name, "blob")
			or die_error(404, "Error looking up file");
	} else {
		$ftype = git_get_type($hash);
		if ($ftype !~ "blob") {
			die_error(400, "Object is not a blob");
		}
	}

	my $fd;
	if ($format eq 'incremental') {
		# get file contents (as base)
		open $fd, "-|", git_cmd(), 'cat-file', 'blob', $hash
			or die_error(500, "Open git-cat-file failed");
	} elsif ($format eq 'data') {
		# run git-blame --incremental
		open $fd, "-|", git_cmd(), "blame", "--incremental",
			$hash_base, "--", $file_name
			or die_error(500, "Open git-blame --incremental failed");
	} else {
		# run git-blame --porcelain
		open $fd, "-|", git_cmd(), "blame", '-p',
			$hash_base, '--', $file_name
			or die_error(500, "Open git-blame --porcelain failed");
	}

	# incremental blame data returns early
	if ($format eq 'data') {
		print $cgi->header(
			-type=>"text/plain", -charset => "utf-8",
			-status=> "200 OK");
		local $| = 1; # output autoflush
		while (my $line = <$fd>) {
			print to_utf8($line);
		}
		close $fd
			or print "ERROR $!\n";

		print 'END';
		if (defined $t0 && gitweb_check_feature('timed')) {
			print ' '.
			      tv_interval($t0, [ gettimeofday() ]).
			      ' '.$number_of_git_cmds;
		}
		print "\n";

		return;
	}

	# page header
	git_header_html();
	my $formats_nav =
		$cgi->a({-href => href(action=>"blob", -replay=>1)},
		        "blob") .
		" | ";
	if ($format eq 'incremental') {
		$formats_nav .=
			$cgi->a({-href => href(action=>"blame", javascript=>0, -replay=>1)},
			        "blame") . " (non-incremental)";
	} else {
		$formats_nav .=
			$cgi->a({-href => href(action=>"blame_incremental", -replay=>1)},
			        "blame") . " (incremental)";
	}
	$formats_nav .=
		" | " .
		$cgi->a({-href => href(action=>"history", -replay=>1)},
		        "history") .
		" | " .
		$cgi->a({-href => href(action=>$action, file_name=>$file_name)},
		        "HEAD");
	git_print_page_nav('','', $hash_base,$co{'tree'},$hash_base, $formats_nav);
	git_print_header_div('commit', esc_html($co{'title'}), $hash_base);
	git_print_page_path($file_name, $ftype, $hash_base);

	# page body
	if ($format eq 'incremental') {
		print "<noscript>\n<div class=\"error\"><center><b>\n".
		      "This page requires JavaScript to run.\n Use ".
		      $cgi->a({-href => href(action=>'blame',javascript=>0,-replay=>1)},
		              'this page').
		      " instead.\n".
		      "</b></center></div>\n</noscript>\n";

		print qq!<div id="progress_bar" style="width: 100%; background-color: yellow"></div>\n!;
	}

	print qq!<div class="page_body">\n!;
	print qq!<div id="progress_info">... / ...</div>\n!
		if ($format eq 'incremental');
	print qq!<table id="blame_table" class="blame" width="100%">\n!.
	      #qq!<col width="5.5em" /><col width="2.5em" /><col width="*" />\n!.
	      qq!<thead>\n!.
	      qq!<tr><th>Commit</th><th>Line</th><th>Data</th></tr>\n!.
	      qq!</thead>\n!.
	      qq!<tbody>\n!;

	my @rev_color = qw(light dark);
	my $num_colors = scalar(@rev_color);
	my $current_color = 0;

	if ($format eq 'incremental') {
		my $color_class = $rev_color[$current_color];

		#contents of a file
		my $linenr = 0;
	LINE:
		while (my $line = <$fd>) {
			chomp $line;
			$linenr++;

			print qq!<tr id="l$linenr" class="$color_class">!.
			      qq!<td class="sha1"><a href=""> </a></td>!.
			      qq!<td class="linenr">!.
			      qq!<a class="linenr" href="">$linenr</a></td>!;
			print qq!<td class="pre">! . esc_html($line) . "</td>\n";
			print qq!</tr>\n!;
		}

	} else { # porcelain, i.e. ordinary blame
		my %metainfo = (); # saves information about commits

		# blame data
	LINE:
		while (my $line = <$fd>) {
			chomp $line;
			# the header: <SHA-1> <src lineno> <dst lineno> [<lines in group>]
			# no <lines in group> for subsequent lines in group of lines
			my ($full_rev, $orig_lineno, $lineno, $group_size) =
			   ($line =~ /^([0-9a-f]{40}) (\d+) (\d+)(?: (\d+))?$/);
			if (!exists $metainfo{$full_rev}) {
				$metainfo{$full_rev} = { 'nprevious' => 0 };
			}
			my $meta = $metainfo{$full_rev};
			my $data;
			while ($data = <$fd>) {
				chomp $data;
				last if ($data =~ s/^\t//); # contents of line
				if ($data =~ /^(\S+)(?: (.*))?$/) {
					$meta->{$1} = $2 unless exists $meta->{$1};
				}
				if ($data =~ /^previous /) {
					$meta->{'nprevious'}++;
				}
			}
			my $short_rev = substr($full_rev, 0, 8);
			my $author = $meta->{'author'};
			my %date =
				parse_date($meta->{'author-time'}, $meta->{'author-tz'});
			my $date = $date{'iso-tz'};
			if ($group_size) {
				$current_color = ($current_color + 1) % $num_colors;
			}
			my $tr_class = $rev_color[$current_color];
			$tr_class .= ' boundary' if (exists $meta->{'boundary'});
			$tr_class .= ' no-previous' if ($meta->{'nprevious'} == 0);
			$tr_class .= ' multiple-previous' if ($meta->{'nprevious'} > 1);
			print "<tr id=\"l$lineno\" class=\"$tr_class\">\n";
			if ($group_size) {
				print "<td class=\"sha1\"";
				print " title=\"". esc_html($author) . ", $date\"";
				print " rowspan=\"$group_size\"" if ($group_size > 1);
				print ">";
				print $cgi->a({-href => href(action=>"commit",
				                             hash=>$full_rev,
				                             file_name=>$file_name)},
				              esc_html($short_rev));
				if ($group_size >= 2) {
					my @author_initials = ($author =~ /\b([[:upper:]])\B/g);
					if (@author_initials) {
						print "<br />" .
						      esc_html(join('', @author_initials));
						#           or join('.', ...)
					}
				}
				print "</td>\n";
			}
			# 'previous' <sha1 of parent commit> <filename at commit>
			if (exists $meta->{'previous'} &&
			    $meta->{'previous'} =~ /^([a-fA-F0-9]{40}) (.*)$/) {
				$meta->{'parent'} = $1;
				$meta->{'file_parent'} = unquote($2);
			}
			my $linenr_commit =
				exists($meta->{'parent'}) ?
				$meta->{'parent'} : $full_rev;
			my $linenr_filename =
				exists($meta->{'file_parent'}) ?
				$meta->{'file_parent'} : unquote($meta->{'filename'});
			my $blamed = href(action => 'blame',
			                  file_name => $linenr_filename,
			                  hash_base => $linenr_commit);
			print "<td class=\"linenr\">";
			print $cgi->a({ -href => "$blamed#l$orig_lineno",
			                -class => "linenr" },
			              esc_html($lineno));
			print "</td>";
			print "<td class=\"pre\">" . esc_html($data) . "</td>\n";
			print "</tr>\n";
		} # end while

	}

	# footer
	print "</tbody>\n".
	      "</table>\n"; # class="blame"
	print "</div>\n";   # class="blame_body"
	close $fd
		or print "Reading blob failed\n";

	git_footer_html();
}

sub git_blame {
	git_blame_common();
}

sub git_blame_incremental {
	git_blame_common('incremental');
}

sub git_blame_data {
	git_blame_common('data');
}

sub git_tags {
	my $head = git_get_head_hash($project);
	git_header_html();
	git_print_page_nav('','', $head,undef,$head,format_ref_views('tags'));
	git_print_header_div('summary', $project);

	my @tagslist = git_get_tags_list();
	if (@tagslist) {
		git_tags_body(\@tagslist);
	}
	git_footer_html();
}

sub git_heads {
	my $head = git_get_head_hash($project);
	git_header_html();
	git_print_page_nav('','', $head,undef,$head,format_ref_views('heads'));
	git_print_header_div('summary', $project);

	my @headslist = git_get_heads_list();
	if (@headslist) {
		git_heads_body(\@headslist, $head);
	}
	git_footer_html();
}

# used both for single remote view and for list of all the remotes
sub git_remotes {
	gitweb_check_feature('remote_heads')
		or die_error(403, "Remote heads view is disabled");

	my $head = git_get_head_hash($project);
	my $remote = $input_params{'hash'};

	my $remotedata = git_get_remotes_list($remote);
	die_error(500, "Unable to get remote information") unless defined $remotedata;

	unless (%$remotedata) {
		die_error(404, defined $remote ?
			"Remote $remote not found" :
			"No remotes found");
	}

	git_header_html(undef, undef, -action_extra => $remote);
	git_print_page_nav('', '',  $head, undef, $head,
		format_ref_views($remote ? '' : 'remotes'));

	fill_remote_heads($remotedata);
	if (defined $remote) {
		git_print_header_div('remotes', "$remote remote for $project");
		git_remote_block($remote, $remotedata->{$remote}, undef, $head);
	} else {
		git_print_header_div('summary', "$project remotes");
		git_remotes_body($remotedata, undef, $head);
	}

	git_footer_html();
}

sub git_blob_plain {
	my $type = shift;
	my $expires;

	if (!defined $hash) {
		if (defined $file_name) {
			my $base = $hash_base || git_get_head_hash($project);
			$hash = git_get_hash_by_path($base, $file_name, "blob")
				or die_error(404, "Cannot find file");
		} else {
			die_error(400, "No file name defined");
		}
	} elsif ($hash =~ m/^[0-9a-fA-F]{40}$/) {
		# blobs defined by non-textual hash id's can be cached
		$expires = "+1d";
	}

	open my $fd, "-|", git_cmd(), "cat-file", "blob", $hash
		or die_error(500, "Open git-cat-file blob '$hash' failed");

	# content-type (can include charset)
	$type = blob_contenttype($fd, $file_name, $type);

	# "save as" filename, even when no $file_name is given
	my $save_as = "$hash";
	if (defined $file_name) {
		$save_as = $file_name;
	} elsif ($type =~ m/^text\//) {
		$save_as .= '.txt';
	}

	# With XSS prevention on, blobs of all types except a few known safe
	# ones are served with "Content-Disposition: attachment" to make sure
	# they don't run in our security domain.  For certain image types,
	# blob view writes an <img> tag referring to blob_plain view, and we
	# want to be sure not to break that by serving the image as an
	# attachment (though Firefox 3 doesn't seem to care).
	my $sandbox = $prevent_xss &&
		$type !~ m!^(?:text/[a-z]+|image/(?:gif|png|jpeg))(?:[ ;]|$)!;

	# serve text/* as text/plain
	if ($prevent_xss &&
	    ($type =~ m!^text/[a-z]+\b(.*)$! ||
	     ($type =~ m!^[a-z]+/[a-z]\+xml\b(.*)$! && -T $fd))) {
		my $rest = $1;
		$rest = defined $rest ? $rest : '';
		$type = "text/plain$rest";
	}

	print $cgi->header(
		-type => $type,
		-expires => $expires,
		-content_disposition =>
			($sandbox ? 'attachment' : 'inline')
			. '; filename="' . $save_as . '"');
	local $/ = undef;
	binmode STDOUT, ':raw';
	print <$fd>;
	binmode STDOUT, ':utf8'; # as set at the beginning of gitweb.cgi
	close $fd;
}

sub git_blob {
	my $expires;

	if (!defined $hash) {
		if (defined $file_name) {
			my $base = $hash_base || git_get_head_hash($project);
			$hash = git_get_hash_by_path($base, $file_name, "blob")
				or die_error(404, "Cannot find file");
		} else {
			die_error(400, "No file name defined");
		}
	} elsif ($hash =~ m/^[0-9a-fA-F]{40}$/) {
		# blobs defined by non-textual hash id's can be cached
		$expires = "+1d";
	}

	my $have_blame = gitweb_check_feature('blame');
	open my $fd, "-|", git_cmd(), "cat-file", "blob", $hash
		or die_error(500, "Couldn't cat $file_name, $hash");
	my $mimetype = blob_mimetype($fd, $file_name);
	# use 'blob_plain' (aka 'raw') view for files that cannot be displayed
	if ($mimetype !~ m!^(?:text/|image/(?:gif|png|jpeg)$)! && -B $fd) {
		close $fd;
		return git_blob_plain($mimetype);
	}
	# we can have blame only for text/* mimetype
	$have_blame &&= ($mimetype =~ m!^text/!);

	my $highlight = gitweb_check_feature('highlight');
	my $syntax = guess_file_syntax($highlight, $mimetype, $file_name);
	$fd = run_highlighter($fd, $highlight, $syntax)
		if $syntax;

	git_header_html(undef, $expires);
	my $formats_nav = '';
	if (defined $hash_base && (my %co = parse_commit($hash_base))) {
		if (defined $file_name) {
			if ($have_blame) {
				$formats_nav .=
					$cgi->a({-href => href(action=>"blame", -replay=>1)},
					        "blame") .
					" | ";
			}
			$formats_nav .=
				$cgi->a({-href => href(action=>"history", -replay=>1)},
				        "history") .
				" | " .
				$cgi->a({-href => href(action=>"blob_plain", -replay=>1)},
				        "raw") .
				" | " .
				$cgi->a({-href => href(action=>"blob",
				                       hash_base=>"HEAD", file_name=>$file_name)},
				        "HEAD");
		} else {
			$formats_nav .=
				$cgi->a({-href => href(action=>"blob_plain", -replay=>1)},
				        "raw");
		}
		git_print_page_nav('','', $hash_base,$co{'tree'},$hash_base, $formats_nav);
		git_print_header_div('commit', esc_html($co{'title'}), $hash_base);
	} else {
		print "<div class=\"page_nav\">\n" .
		      "<br/><br/></div>\n" .
		      "<div class=\"title\">".esc_html($hash)."</div>\n";
	}
	git_print_page_path($file_name, "blob", $hash_base);
	print "<div class=\"page_body\">\n";
	if ($mimetype =~ m!^image/!) {
		print qq!<img type="!.esc_attr($mimetype).qq!"!;
		if ($file_name) {
			print qq! alt="!.esc_attr($file_name).qq!" title="!.esc_attr($file_name).qq!"!;
		}
		print qq! src="! .
		      href(action=>"blob_plain", hash=>$hash,
		           hash_base=>$hash_base, file_name=>$file_name) .
		      qq!" />\n!;
	} else {
		my $nr;
		while (my $line = <$fd>) {
			chomp $line;
			$nr++;
			$line = untabify($line);
			printf qq!<div class="pre"><a id="l%i" href="%s#l%i" class="linenr">%4i</a> %s</div>\n!,
			       $nr, esc_attr(href(-replay => 1)), $nr, $nr,
			       $syntax ? sanitize($line) : esc_html($line, -nbsp=>1);
		}
	}
	close $fd
		or print "Reading blob failed.\n";
	print "</div>";
	git_footer_html();
}

sub git_tree {
	if (!defined $hash_base) {
		$hash_base = "HEAD";
	}
	if (!defined $hash) {
		if (defined $file_name) {
			$hash = git_get_hash_by_path($hash_base, $file_name, "tree");
		} else {
			$hash = $hash_base;
		}
	}
	die_error(404, "No such tree") unless defined($hash);

	my $show_sizes = gitweb_check_feature('show-sizes');
	my $have_blame = gitweb_check_feature('blame');

	my @entries = ();
	{
		local $/ = "\0";
		open my $fd, "-|", git_cmd(), "ls-tree", '-z',
			($show_sizes ? '-l' : ()), @extra_options, $hash
			or die_error(500, "Open git-ls-tree failed");
		@entries = map { chomp; $_ } <$fd>;
		close $fd
			or die_error(404, "Reading tree failed");
	}

	my $refs = git_get_references();
	my $ref = format_ref_marker($refs, $hash_base);
	git_header_html();
	my $basedir = '';
	if (defined $hash_base && (my %co = parse_commit($hash_base))) {
		my @views_nav = ();
		if (defined $file_name) {
			push @views_nav,
				$cgi->a({-href => href(action=>"history", -replay=>1)},
				        "history"),
				$cgi->a({-href => href(action=>"tree",
				                       hash_base=>"HEAD", file_name=>$file_name)},
				        "HEAD"),
		}
		my $snapshot_links = format_snapshot_links($hash);
		if (defined $snapshot_links) {
			# FIXME: Should be available when we have no hash base as well.
			push @views_nav, $snapshot_links;
		}
		git_print_page_nav('tree','', $hash_base, undef, undef,
		                   join(' | ', @views_nav));
		git_print_header_div('commit', esc_html($co{'title'}) . $ref, $hash_base);
	} else {
		undef $hash_base;
		print "<div class=\"page_nav\">\n";
		print "<br/><br/></div>\n";
		print "<div class=\"title\">".esc_html($hash)."</div>\n";
	}
	if (defined $file_name) {
		$basedir = $file_name;
		if ($basedir ne '' && substr($basedir, -1) ne '/') {
			$basedir .= '/';
		}
		git_print_page_path($file_name, 'tree', $hash_base);
	}
	print "<div class=\"page_body\">\n";
	print "<table class=\"tree\">\n";
	my $alternate = 1;
	# '..' (top directory) link if possible
	if (defined $hash_base &&
	    defined $file_name && $file_name =~ m![^/]+$!) {
		if ($alternate) {
			print "<tr class=\"dark\">\n";
		} else {
			print "<tr class=\"light\">\n";
		}
		$alternate ^= 1;

		my $up = $file_name;
		$up =~ s!/?[^/]+$!!;
		undef $up unless $up;
		# based on git_print_tree_entry
		print '<td class="mode">' . mode_str('040000') . "</td>\n";
		print '<td class="size">&nbsp;</td>'."\n" if $show_sizes;
		print '<td class="list">';
		print $cgi->a({-href => href(action=>"tree",
		                             hash_base=>$hash_base,
		                             file_name=>$up)},
		              "..");
		print "</td>\n";
		print "<td class=\"link\"></td>\n";

		print "</tr>\n";
	}
	foreach my $line (@entries) {
		my %t = parse_ls_tree_line($line, -z => 1, -l => $show_sizes);

		if ($alternate) {
			print "<tr class=\"dark\">\n";
		} else {
			print "<tr class=\"light\">\n";
		}
		$alternate ^= 1;

		git_print_tree_entry(\%t, $basedir, $hash_base, $have_blame);

		print "</tr>\n";
	}
	print "</table>\n" .
	      "</div>";
	git_footer_html();
}

sub snapshot_name {
	my ($project, $hash) = @_;

	# path/to/project.git  -> project
	# path/to/project/.git -> project
	my $name = to_utf8($project);
	$name =~ s,([^/])/*\.git$,$1,;
	$name = basename($name);
	# sanitize name
	$name =~ s/[[:cntrl:]]/?/g;

	my $ver = $hash;
	if ($hash =~ /^[0-9a-fA-F]+$/) {
		# shorten SHA-1 hash
		my $full_hash = git_get_full_hash($project, $hash);
		if ($full_hash =~ /^$hash/ && length($hash) > 7) {
			$ver = git_get_short_hash($project, $hash);
		}
	} elsif ($hash =~ m!^refs/tags/(.*)$!) {
		# tags don't need shortened SHA-1 hash
		$ver = $1;
	} else {
		# branches and other need shortened SHA-1 hash
		if ($hash =~ m!^refs/(?:heads|remotes)/(.*)$!) {
			$ver = $1;
		}
		$ver .= '-' . git_get_short_hash($project, $hash);
	}
	# in case of hierarchical branch names
	$ver =~ s!/!.!g;

	# name = project-version_string
	$name = "$name-$ver";

	return wantarray ? ($name, $name) : $name;
}

sub git_snapshot {
	my $format = $input_params{'snapshot_format'};
	if (!@snapshot_fmts) {
		die_error(403, "Snapshots not allowed");
	}
	# default to first supported snapshot format
	$format ||= $snapshot_fmts[0];
	if ($format !~ m/^[a-z0-9]+$/) {
		die_error(400, "Invalid snapshot format parameter");
	} elsif (!exists($known_snapshot_formats{$format})) {
		die_error(400, "Unknown snapshot format");
	} elsif ($known_snapshot_formats{$format}{'disabled'}) {
		die_error(403, "Snapshot format not allowed");
	} elsif (!grep($_ eq $format, @snapshot_fmts)) {
		die_error(403, "Unsupported snapshot format");
	}

	my $type = git_get_type("$hash^{}");
	if (!$type) {
		die_error(404, 'Object does not exist');
	}  elsif ($type eq 'blob') {
		die_error(400, 'Object is not a tree-ish');
	}

	my ($name, $prefix) = snapshot_name($project, $hash);
	my $filename = "$name$known_snapshot_formats{$format}{'suffix'}";
	my $cmd = quote_command(
		git_cmd(), 'archive',
		"--format=$known_snapshot_formats{$format}{'format'}",
		"--prefix=$prefix/", $hash);
	if (exists $known_snapshot_formats{$format}{'compressor'}) {
		$cmd .= ' | ' . quote_command(@{$known_snapshot_formats{$format}{'compressor'}});
	}

	$filename =~ s/(["\\])/\\$1/g;
	print $cgi->header(
		-type => $known_snapshot_formats{$format}{'type'},
		-content_disposition => 'inline; filename="' . $filename . '"',
		-status => '200 OK');

	open my $fd, "-|", $cmd
		or die_error(500, "Execute git-archive failed");
	binmode STDOUT, ':raw';
	print <$fd>;
	binmode STDOUT, ':utf8'; # as set at the beginning of gitweb.cgi
	close $fd;
}

sub git_log_generic {
	my ($fmt_name, $body_subr, $base, $parent, $file_name, $file_hash) = @_;

	my $head = git_get_head_hash($project);
	if (!defined $base) {
		$base = $head;
	}
	if (!defined $page) {
		$page = 0;
	}
	my $refs = git_get_references();

	my $commit_hash = $base;
	if (defined $parent) {
		$commit_hash = "$parent..$base";
	}
	my @commitlist =
		parse_commits($commit_hash, 101, (100 * $page),
		              defined $file_name ? ($file_name, "--full-history") : ());

	my $ftype;
	if (!defined $file_hash && defined $file_name) {
		# some commits could have deleted file in question,
		# and not have it in tree, but one of them has to have it
		for (my $i = 0; $i < @commitlist; $i++) {
			$file_hash = git_get_hash_by_path($commitlist[$i]{'id'}, $file_name);
			last if defined $file_hash;
		}
	}
	if (defined $file_hash) {
		$ftype = git_get_type($file_hash);
	}
	if (defined $file_name && !defined $ftype) {
		die_error(500, "Unknown type of object");
	}
	my %co;
	if (defined $file_name) {
		%co = parse_commit($base)
			or die_error(404, "Unknown commit object");
	}


	my $paging_nav = format_paging_nav($fmt_name, $page, $#commitlist >= 100);
	my $next_link = '';
	if ($#commitlist >= 100) {
		$next_link =
			$cgi->a({-href => href(-replay=>1, page=>$page+1),
			         -accesskey => "n", -title => "Alt-n"}, "next");
	}
	my $patch_max = gitweb_get_feature('patches');
	if ($patch_max && !defined $file_name) {
		if ($patch_max < 0 || @commitlist <= $patch_max) {
			$paging_nav .= " &sdot; " .
				$cgi->a({-href => href(action=>"patches", -replay=>1)},
					"patches");
		}
	}

	git_header_html();
	git_print_page_nav($fmt_name,'', $hash,$hash,$hash, $paging_nav);
	if (defined $file_name) {
		git_print_header_div('commit', esc_html($co{'title'}), $base);
	} else {
		git_print_header_div('summary', $project)
	}
	git_print_page_path($file_name, $ftype, $hash_base)
		if (defined $file_name);

	$body_subr->(\@commitlist, 0, 99, $refs, $next_link,
	             $file_name, $file_hash, $ftype);

	git_footer_html();
}

sub git_log {
	git_log_generic('log', \&git_log_body,
	                $hash, $hash_parent);
}

sub git_commit {
	$hash ||= $hash_base || "HEAD";
	my %co = parse_commit($hash)
	    or die_error(404, "Unknown commit object");

	my $parent  = $co{'parent'};
	my $parents = $co{'parents'}; # listref

	# we need to prepare $formats_nav before any parameter munging
	my $formats_nav;
	if (!defined $parent) {
		# --root commitdiff
		$formats_nav .= '(initial)';
	} elsif (@$parents == 1) {
		# single parent commit
		$formats_nav .=
			'(parent: ' .
			$cgi->a({-href => href(action=>"commit",
			                       hash=>$parent)},
			        esc_html(substr($parent, 0, 7))) .
			')';
	} else {
		# merge commit
		$formats_nav .=
			'(merge: ' .
			join(' ', map {
				$cgi->a({-href => href(action=>"commit",
				                       hash=>$_)},
				        esc_html(substr($_, 0, 7)));
			} @$parents ) .
			')';
	}
	if (gitweb_check_feature('patches') && @$parents <= 1) {
		$formats_nav .= " | " .
			$cgi->a({-href => href(action=>"patch", -replay=>1)},
				"patch");
	}

	if (!defined $parent) {
		$parent = "--root";
	}
	my @difftree;
	open my $fd, "-|", git_cmd(), "diff-tree", '-r', "--no-commit-id",
		@diff_opts,
		(@$parents <= 1 ? $parent : '-c'),
		$hash, "--"
		or die_error(500, "Open git-diff-tree failed");
	@difftree = map { chomp; $_ } <$fd>;
	close $fd or die_error(404, "Reading git-diff-tree failed");

	# non-textual hash id's can be cached
	my $expires;
	if ($hash =~ m/^[0-9a-fA-F]{40}$/) {
		$expires = "+1d";
	}
	my $refs = git_get_references();
	my $ref = format_ref_marker($refs, $co{'id'});

	git_header_html(undef, $expires);
	git_print_page_nav('commit', '',
	                   $hash, $co{'tree'}, $hash,
	                   $formats_nav);

	if (defined $co{'parent'}) {
		git_print_header_div('commitdiff', esc_html($co{'title'}) . $ref, $hash);
	} else {
		git_print_header_div('tree', esc_html($co{'title'}) . $ref, $co{'tree'}, $hash);
	}
	print "<div class=\"title_text\">\n" .
	      "<table class=\"object_header\">\n";
	git_print_authorship_rows(\%co);
	print "<tr><td>commit</td><td class=\"sha1\">$co{'id'}</td></tr>\n";
	print "<tr>" .
	      "<td>tree</td>" .
	      "<td class=\"sha1\">" .
	      $cgi->a({-href => href(action=>"tree", hash=>$co{'tree'}, hash_base=>$hash),
	               class => "list"}, $co{'tree'}) .
	      "</td>" .
	      "<td class=\"link\">" .
	      $cgi->a({-href => href(action=>"tree", hash=>$co{'tree'}, hash_base=>$hash)},
	              "tree");
	my $snapshot_links = format_snapshot_links($hash);
	if (defined $snapshot_links) {
		print " | " . $snapshot_links;
	}
	print "</td>" .
	      "</tr>\n";

	foreach my $par (@$parents) {
		print "<tr>" .
		      "<td>parent</td>" .
		      "<td class=\"sha1\">" .
		      $cgi->a({-href => href(action=>"commit", hash=>$par),
		               class => "list"}, $par) .
		      "</td>" .
		      "<td class=\"link\">" .
		      $cgi->a({-href => href(action=>"commit", hash=>$par)}, "commit") .
		      " | " .
		      $cgi->a({-href => href(action=>"commitdiff", hash=>$hash, hash_parent=>$par)}, "diff") .
		      "</td>" .
		      "</tr>\n";
	}
	print "</table>".
	      "</div>\n";

	print "<div class=\"page_body\">\n";
	git_print_log($co{'comment'});
	print "</div>\n";

	git_difftree_body(\@difftree, $hash, @$parents);

	git_footer_html();
}

sub git_object {
	# object is defined by:
	# - hash or hash_base alone
	# - hash_base and file_name
	my $type;

	# - hash or hash_base alone
	if ($hash || ($hash_base && !defined $file_name)) {
		my $object_id = $hash || $hash_base;

		open my $fd, "-|", quote_command(
			git_cmd(), 'cat-file', '-t', $object_id) . ' 2> /dev/null'
			or die_error(404, "Object does not exist");
		$type = <$fd>;
		chomp $type;
		close $fd
			or die_error(404, "Object does not exist");

	# - hash_base and file_name
	} elsif ($hash_base && defined $file_name) {
		$file_name =~ s,/+$,,;

		system(git_cmd(), "cat-file", '-e', $hash_base) == 0
			or die_error(404, "Base object does not exist");

		# here errors should not hapen
		open my $fd, "-|", git_cmd(), "ls-tree", $hash_base, "--", $file_name
			or die_error(500, "Open git-ls-tree failed");
		my $line = <$fd>;
		close $fd;

		#'100644 blob 0fa3f3a66fb6a137f6ec2c19351ed4d807070ffa	panic.c'
		unless ($line && $line =~ m/^([0-9]+) (.+) ([0-9a-fA-F]{40})\t/) {
			die_error(404, "File or directory for given base does not exist");
		}
		$type = $2;
		$hash = $3;
	} else {
		die_error(400, "Not enough information to find object");
	}

	print $cgi->redirect(-uri => href(action=>$type, -full=>1,
	                                  hash=>$hash, hash_base=>$hash_base,
	                                  file_name=>$file_name),
	                     -status => '302 Found');
}

sub git_blobdiff {
	my $format = shift || 'html';
	my $diff_style = $input_params{'diff_style'} || 'inline';

	my $fd;
	my @difftree;
	my %diffinfo;
	my $expires;

	# preparing $fd and %diffinfo for git_patchset_body
	# new style URI
	if (defined $hash_base && defined $hash_parent_base) {
		if (defined $file_name) {
			# read raw output
			open $fd, "-|", git_cmd(), "diff-tree", '-r', @diff_opts,
				$hash_parent_base, $hash_base,
				"--", (defined $file_parent ? $file_parent : ()), $file_name
				or die_error(500, "Open git-diff-tree failed");
			@difftree = map { chomp; $_ } <$fd>;
			close $fd
				or die_error(404, "Reading git-diff-tree failed");
			@difftree
				or die_error(404, "Blob diff not found");

		} elsif (defined $hash &&
		         $hash =~ /[0-9a-fA-F]{40}/) {
			# try to find filename from $hash

			# read filtered raw output
			open $fd, "-|", git_cmd(), "diff-tree", '-r', @diff_opts,
				$hash_parent_base, $hash_base, "--"
				or die_error(500, "Open git-diff-tree failed");
			@difftree =
				# ':100644 100644 03b21826... 3b93d5e7... M	ls-files.c'
				# $hash == to_id
				grep { /^:[0-7]{6} [0-7]{6} [0-9a-fA-F]{40} $hash/ }
				map { chomp; $_ } <$fd>;
			close $fd
				or die_error(404, "Reading git-diff-tree failed");
			@difftree
				or die_error(404, "Blob diff not found");

		} else {
			die_error(400, "Missing one of the blob diff parameters");
		}

		if (@difftree > 1) {
			die_error(400, "Ambiguous blob diff specification");
		}

		%diffinfo = parse_difftree_raw_line($difftree[0]);
		$file_parent ||= $diffinfo{'from_file'} || $file_name;
		$file_name   ||= $diffinfo{'to_file'};

		$hash_parent ||= $diffinfo{'from_id'};
		$hash        ||= $diffinfo{'to_id'};

		# non-textual hash id's can be cached
		if ($hash_base =~ m/^[0-9a-fA-F]{40}$/ &&
		    $hash_parent_base =~ m/^[0-9a-fA-F]{40}$/) {
			$expires = '+1d';
		}

		# open patch output
		open $fd, "-|", git_cmd(), "diff-tree", '-r', @diff_opts,
			'-p', ($format eq 'html' ? "--full-index" : ()),
			$hash_parent_base, $hash_base,
			"--", (defined $file_parent ? $file_parent : ()), $file_name
			or die_error(500, "Open git-diff-tree failed");
	}

	# old/legacy style URI -- not generated anymore since 1.4.3.
	if (!%diffinfo) {
		die_error('404 Not Found', "Missing one of the blob diff parameters")
	}

	# header
	if ($format eq 'html') {
		my $formats_nav =
			$cgi->a({-href => href(action=>"blobdiff_plain", -replay=>1)},
			        "raw");
		$formats_nav .= diff_style_nav($diff_style);
		git_header_html(undef, $expires);
		if (defined $hash_base && (my %co = parse_commit($hash_base))) {
			git_print_page_nav('','', $hash_base,$co{'tree'},$hash_base, $formats_nav);
			git_print_header_div('commit', esc_html($co{'title'}), $hash_base);
		} else {
			print "<div class=\"page_nav\"><br/>$formats_nav<br/></div>\n";
			print "<div class=\"title\">".esc_html("$hash vs $hash_parent")."</div>\n";
		}
		if (defined $file_name) {
			git_print_page_path($file_name, "blob", $hash_base);
		} else {
			print "<div class=\"page_path\"></div>\n";
		}

	} elsif ($format eq 'plain') {
		print $cgi->header(
			-type => 'text/plain',
			-charset => 'utf-8',
			-expires => $expires,
			-content_disposition => 'inline; filename="' . "$file_name" . '.patch"');

		print "X-Git-Url: " . $cgi->self_url() . "\n\n";

	} else {
		die_error(400, "Unknown blobdiff format");
	}

	# patch
	if ($format eq 'html') {
		print "<div class=\"page_body\">\n";

		git_patchset_body($fd, $diff_style,
		                  [ \%diffinfo ], $hash_base, $hash_parent_base);
		close $fd;

		print "</div>\n"; # class="page_body"
		git_footer_html();

	} else {
		while (my $line = <$fd>) {
			$line =~ s!a/($hash|$hash_parent)!'a/'.esc_path($diffinfo{'from_file'})!eg;
			$line =~ s!b/($hash|$hash_parent)!'b/'.esc_path($diffinfo{'to_file'})!eg;

			print $line;

			last if $line =~ m!^\+\+\+!;
		}
		local $/ = undef;
		print <$fd>;
		close $fd;
	}
}

sub git_blobdiff_plain {
	git_blobdiff('plain');
}

# assumes that it is added as later part of already existing navigation,
# so it returns "| foo | bar" rather than just "foo | bar"
sub diff_style_nav {
	my ($diff_style, $is_combined) = @_;
	$diff_style ||= 'inline';

	return "" if ($is_combined);

	my @styles = (inline => 'inline', 'sidebyside' => 'side by side');
	my %styles = @styles;
	@styles =
		@styles[ map { $_ * 2 } 0..$#styles/2 ];

	return join '',
		map { " | ".$_ }
		map {
			$_ eq $diff_style ? $styles{$_} :
			$cgi->a({-href => href(-replay=>1, diff_style => $_)}, $styles{$_})
		} @styles;
}

sub git_commitdiff {
	my %params = @_;
	my $format = $params{-format} || 'html';
	my $diff_style = $input_params{'diff_style'} || 'inline';

	my ($patch_max) = gitweb_get_feature('patches');
	if ($format eq 'patch') {
		die_error(403, "Patch view not allowed") unless $patch_max;
	}

	$hash ||= $hash_base || "HEAD";
	my %co = parse_commit($hash)
	    or die_error(404, "Unknown commit object");

	# choose format for commitdiff for merge
	if (! defined $hash_parent && @{$co{'parents'}} > 1) {
		$hash_parent = '--cc';
	}
	# we need to prepare $formats_nav before almost any parameter munging
	my $formats_nav;
	if ($format eq 'html') {
		$formats_nav =
			$cgi->a({-href => href(action=>"commitdiff_plain", -replay=>1)},
			        "raw");
		if ($patch_max && @{$co{'parents'}} <= 1) {
			$formats_nav .= " | " .
				$cgi->a({-href => href(action=>"patch", -replay=>1)},
					"patch");
		}
		$formats_nav .= diff_style_nav($diff_style, @{$co{'parents'}} > 1);

		if (defined $hash_parent &&
		    $hash_parent ne '-c' && $hash_parent ne '--cc') {
			# commitdiff with two commits given
			my $hash_parent_short = $hash_parent;
			if ($hash_parent =~ m/^[0-9a-fA-F]{40}$/) {
				$hash_parent_short = substr($hash_parent, 0, 7);
			}
			$formats_nav .=
				' (from';
			for (my $i = 0; $i < @{$co{'parents'}}; $i++) {
				if ($co{'parents'}[$i] eq $hash_parent) {
					$formats_nav .= ' parent ' . ($i+1);
					last;
				}
			}
			$formats_nav .= ': ' .
				$cgi->a({-href => href(-replay=>1,
				                       hash=>$hash_parent, hash_base=>undef)},
				        esc_html($hash_parent_short)) .
				')';
		} elsif (!$co{'parent'}) {
			# --root commitdiff
			$formats_nav .= ' (initial)';
		} elsif (scalar @{$co{'parents'}} == 1) {
			# single parent commit
			$formats_nav .=
				' (parent: ' .
				$cgi->a({-href => href(-replay=>1,
				                       hash=>$co{'parent'}, hash_base=>undef)},
				        esc_html(substr($co{'parent'}, 0, 7))) .
				')';
		} else {
			# merge commit
			if ($hash_parent eq '--cc') {
				$formats_nav .= ' | ' .
					$cgi->a({-href => href(-replay=>1,
					                       hash=>$hash, hash_parent=>'-c')},
					        'combined');
			} else { # $hash_parent eq '-c'
				$formats_nav .= ' | ' .
					$cgi->a({-href => href(-replay=>1,
					                       hash=>$hash, hash_parent=>'--cc')},
					        'compact');
			}
			$formats_nav .=
				' (merge: ' .
				join(' ', map {
					$cgi->a({-href => href(-replay=>1,
					                       hash=>$_, hash_base=>undef)},
					        esc_html(substr($_, 0, 7)));
				} @{$co{'parents'}} ) .
				')';
		}
	}

	my $hash_parent_param = $hash_parent;
	if (!defined $hash_parent_param) {
		# --cc for multiple parents, --root for parentless
		$hash_parent_param =
			@{$co{'parents'}} > 1 ? '--cc' : $co{'parent'} || '--root';
	}

	# read commitdiff
	my $fd;
	my @difftree;
	if ($format eq 'html') {
		open $fd, "-|", git_cmd(), "diff-tree", '-r', @diff_opts,
			"--no-commit-id", "--patch-with-raw", "--full-index",
			$hash_parent_param, $hash, "--"
			or die_error(500, "Open git-diff-tree failed");

		while (my $line = <$fd>) {
			chomp $line;
			# empty line ends raw part of diff-tree output
			last unless $line;
			push @difftree, scalar parse_difftree_raw_line($line);
		}

	} elsif ($format eq 'plain') {
		open $fd, "-|", git_cmd(), "diff-tree", '-r', @diff_opts,
			'-p', $hash_parent_param, $hash, "--"
			or die_error(500, "Open git-diff-tree failed");
	} elsif ($format eq 'patch') {
		# For commit ranges, we limit the output to the number of
		# patches specified in the 'patches' feature.
		# For single commits, we limit the output to a single patch,
		# diverging from the git-format-patch default.
		my @commit_spec = ();
		if ($hash_parent) {
			if ($patch_max > 0) {
				push @commit_spec, "-$patch_max";
			}
			push @commit_spec, '-n', "$hash_parent..$hash";
		} else {
			if ($params{-single}) {
				push @commit_spec, '-1';
			} else {
				if ($patch_max > 0) {
					push @commit_spec, "-$patch_max";
				}
				push @commit_spec, "-n";
			}
			push @commit_spec, '--root', $hash;
		}
		open $fd, "-|", git_cmd(), "format-patch", @diff_opts,
			'--encoding=utf8', '--stdout', @commit_spec
			or die_error(500, "Open git-format-patch failed");
	} else {
		die_error(400, "Unknown commitdiff format");
	}

	# non-textual hash id's can be cached
	my $expires;
	if ($hash =~ m/^[0-9a-fA-F]{40}$/) {
		$expires = "+1d";
	}

	# write commit message
	if ($format eq 'html') {
		my $refs = git_get_references();
		my $ref = format_ref_marker($refs, $co{'id'});

		git_header_html(undef, $expires);
		git_print_page_nav('commitdiff','', $hash,$co{'tree'},$hash, $formats_nav);
		git_print_header_div('commit', esc_html($co{'title'}) . $ref, $hash);
		print "<div class=\"title_text\">\n" .
		      "<table class=\"object_header\">\n";
		git_print_authorship_rows(\%co);
		print "</table>".
		      "</div>\n";
		print "<div class=\"page_body\">\n";
		if (@{$co{'comment'}} > 1) {
			print "<div class=\"log\">\n";
			git_print_log($co{'comment'}, -final_empty_line=> 1, -remove_title => 1);
			print "</div>\n"; # class="log"
		}

	} elsif ($format eq 'plain') {
		my $refs = git_get_references("tags");
		my $tagname = git_get_rev_name_tags($hash);
		my $filename = basename($project) . "-$hash.patch";

		print $cgi->header(
			-type => 'text/plain',
			-charset => 'utf-8',
			-expires => $expires,
			-content_disposition => 'inline; filename="' . "$filename" . '"');
		my %ad = parse_date($co{'author_epoch'}, $co{'author_tz'});
		print "From: " . to_utf8($co{'author'}) . "\n";
		print "Date: $ad{'rfc2822'} ($ad{'tz_local'})\n";
		print "Subject: " . to_utf8($co{'title'}) . "\n";

		print "X-Git-Tag: $tagname\n" if $tagname;
		print "X-Git-Url: " . $cgi->self_url() . "\n\n";

		foreach my $line (@{$co{'comment'}}) {
			print to_utf8($line) . "\n";
		}
		print "---\n\n";
	} elsif ($format eq 'patch') {
		my $filename = basename($project) . "-$hash.patch";

		print $cgi->header(
			-type => 'text/plain',
			-charset => 'utf-8',
			-expires => $expires,
			-content_disposition => 'inline; filename="' . "$filename" . '"');
	}

	# write patch
	if ($format eq 'html') {
		my $use_parents = !defined $hash_parent ||
			$hash_parent eq '-c' || $hash_parent eq '--cc';
		git_difftree_body(\@difftree, $hash,
		                  $use_parents ? @{$co{'parents'}} : $hash_parent);
		print "<br/>\n";

		git_patchset_body($fd, $diff_style,
		                  \@difftree, $hash,
		                  $use_parents ? @{$co{'parents'}} : $hash_parent);
		close $fd;
		print "</div>\n"; # class="page_body"
		git_footer_html();

	} elsif ($format eq 'plain') {
		local $/ = undef;
		print <$fd>;
		close $fd
			or print "Reading git-diff-tree failed\n";
	} elsif ($format eq 'patch') {
		local $/ = undef;
		print <$fd>;
		close $fd
			or print "Reading git-format-patch failed\n";
	}
}

sub git_commitdiff_plain {
	git_commitdiff(-format => 'plain');
}

# format-patch-style patches
sub git_patch {
	git_commitdiff(-format => 'patch', -single => 1);
}

sub git_patches {
	git_commitdiff(-format => 'patch');
}

sub git_history {
	git_log_generic('history', \&git_history_body,
	                $hash_base, $hash_parent_base,
	                $file_name, $hash);
}

sub git_search {
	$searchtype ||= 'commit';

	# check if appropriate features are enabled
	gitweb_check_feature('search')
		or die_error(403, "Search is disabled");
	if ($searchtype eq 'pickaxe') {
		# pickaxe may take all resources of your box and run for several minutes
		# with every query - so decide by yourself how public you make this feature
		gitweb_check_feature('pickaxe')
			or die_error(403, "Pickaxe search is disabled");
	}
	if ($searchtype eq 'grep') {
		# grep search might be potentially CPU-intensive, too
		gitweb_check_feature('grep')
			or die_error(403, "Grep search is disabled");
	}

	if (!defined $searchtext) {
		die_error(400, "Text field is empty");
	}
	if (!defined $hash) {
		$hash = git_get_head_hash($project);
	}
	my %co = parse_commit($hash);
	if (!%co) {
		die_error(404, "Unknown commit object");
	}
	if (!defined $page) {
		$page = 0;
	}

	if ($searchtype eq 'commit' ||
	    $searchtype eq 'author' ||
	    $searchtype eq 'committer') {
		git_search_message(%co);
	} elsif ($searchtype eq 'pickaxe') {
		git_search_changes(%co);
	} elsif ($searchtype eq 'grep') {
		git_search_files(%co);
	} else {
		die_error(400, "Unknown search type");
	}
}

sub git_search_help {
	git_header_html();
	git_print_page_nav('','', $hash,$hash,$hash);
	print <<EOT;
<p><strong>Pattern</strong> is by default a normal string that is matched precisely (but without
regard to case, except in the case of pickaxe). However, when you check the <em>re</em> checkbox,
the pattern entered is recognized as the POSIX extended
<a href="http://en.wikipedia.org/wiki/Regular_expression">regular expression</a> (also case
insensitive).</p>
<dl>
<dt><b>commit</b></dt>
<dd>The commit messages and authorship information will be scanned for the given pattern.</dd>
EOT
	my $have_grep = gitweb_check_feature('grep');
	if ($have_grep) {
		print <<EOT;
<dt><b>grep</b></dt>
<dd>All files in the currently selected tree (HEAD unless you are explicitly browsing
    a different one) are searched for the given pattern. On large trees, this search can take
a while and put some strain on the server, so please use it with some consideration. Note that
due to git-grep peculiarity, currently if regexp mode is turned off, the matches are
case-sensitive.</dd>
EOT
	}
	print <<EOT;
<dt><b>author</b></dt>
<dd>Name and e-mail of the change author and date of birth of the patch will be scanned for the given pattern.</dd>
<dt><b>committer</b></dt>
<dd>Name and e-mail of the committer and date of commit will be scanned for the given pattern.</dd>
EOT
	my $have_pickaxe = gitweb_check_feature('pickaxe');
	if ($have_pickaxe) {
		print <<EOT;
<dt><b>pickaxe</b></dt>
<dd>All commits that caused the string to appear or disappear from any file (changes that
added, removed or "modified" the string) will be listed. This search can take a while and
takes a lot of strain on the server, so please use it wisely. Note that since you may be
interested even in changes just changing the case as well, this search is case sensitive.</dd>
EOT
	}
	print "</dl>\n";
	git_footer_html();
}

sub git_shortlog {
	git_log_generic('shortlog', \&git_shortlog_body,
	                $hash, $hash_parent);
}

## ......................................................................
## feeds (RSS, Atom; OPML)

sub git_feed {
	my $format = shift || 'atom';
	my $have_blame = gitweb_check_feature('blame');

	# Atom: http://www.atomenabled.org/developers/syndication/
	# RSS:  http://www.notestips.com/80256B3A007F2692/1/NAMO5P9UPQ
	if ($format ne 'rss' && $format ne 'atom') {
		die_error(400, "Unknown web feed format");
	}

	# log/feed of current (HEAD) branch, log of given branch, history of file/directory
	my $head = $hash || 'HEAD';
	my @commitlist = parse_commits($head, 150, 0, $file_name);

	my %latest_commit;
	my %latest_date;
	my $content_type = "application/$format+xml";
	if (defined $cgi->http('HTTP_ACCEPT') &&
		 $cgi->Accept('text/xml') > $cgi->Accept($content_type)) {
		# browser (feed reader) prefers text/xml
		$content_type = 'text/xml';
	}
	if (defined($commitlist[0])) {
		%latest_commit = %{$commitlist[0]};
		my $latest_epoch = $latest_commit{'committer_epoch'};
		%latest_date   = parse_date($latest_epoch, $latest_commit{'comitter_tz'});
		my $if_modified = $cgi->http('IF_MODIFIED_SINCE');
		if (defined $if_modified) {
			my $since;
			if (eval { require HTTP::Date; 1; }) {
				$since = HTTP::Date::str2time($if_modified);
			} elsif (eval { require Time::ParseDate; 1; }) {
				$since = Time::ParseDate::parsedate($if_modified, GMT => 1);
			}
			if (defined $since && $latest_epoch <= $since) {
				print $cgi->header(
					-type => $content_type,
					-charset => 'utf-8',
					-last_modified => $latest_date{'rfc2822'},
					-status => '304 Not Modified');
				return;
			}
		}
		print $cgi->header(
			-type => $content_type,
			-charset => 'utf-8',
			-last_modified => $latest_date{'rfc2822'});
	} else {
		print $cgi->header(
			-type => $content_type,
			-charset => 'utf-8');
	}

	# Optimization: skip generating the body if client asks only
	# for Last-Modified date.
	return if ($cgi->request_method() eq 'HEAD');

	# header variables
	my $title = "$site_name - $project/$action";
	my $feed_type = 'log';
	if (defined $hash) {
		$title .= " - '$hash'";
		$feed_type = 'branch log';
		if (defined $file_name) {
			$title .= " :: $file_name";
			$feed_type = 'history';
		}
	} elsif (defined $file_name) {
		$title .= " - $file_name";
		$feed_type = 'history';
	}
	$title .= " $feed_type";
	my $descr = git_get_project_description($project);
	if (defined $descr) {
		$descr = esc_html($descr);
	} else {
		$descr = "$project " .
		         ($format eq 'rss' ? 'RSS' : 'Atom') .
		         " feed";
	}
	my $owner = git_get_project_owner($project);
	$owner = esc_html($owner);

	#header
	my $alt_url;
	if (defined $file_name) {
		$alt_url = href(-full=>1, action=>"history", hash=>$hash, file_name=>$file_name);
	} elsif (defined $hash) {
		$alt_url = href(-full=>1, action=>"log", hash=>$hash);
	} else {
		$alt_url = href(-full=>1, action=>"summary");
	}
	print qq!<?xml version="1.0" encoding="utf-8"?>\n!;
	if ($format eq 'rss') {
		print <<XML;
<rss version="2.0" xmlns:content="http://purl.org/rss/1.0/modules/content/">
<channel>
XML
		print "<title>$title</title>\n" .
		      "<link>$alt_url</link>\n" .
		      "<description>$descr</description>\n" .
		      "<language>en</language>\n" .
		      # project owner is responsible for 'editorial' content
		      "<managingEditor>$owner</managingEditor>\n";
		if (defined $logo || defined $favicon) {
			# prefer the logo to the favicon, since RSS
			# doesn't allow both
			my $img = esc_url($logo || $favicon);
			print "<image>\n" .
			      "<url>$img</url>\n" .
			      "<title>$title</title>\n" .
			      "<link>$alt_url</link>\n" .
			      "</image>\n";
		}
		if (%latest_date) {
			print "<pubDate>$latest_date{'rfc2822'}</pubDate>\n";
			print "<lastBuildDate>$latest_date{'rfc2822'}</lastBuildDate>\n";
		}
		print "<generator>gitweb v.$version/$git_version</generator>\n";
	} elsif ($format eq 'atom') {
		print <<XML;
<feed xmlns="http://www.w3.org/2005/Atom">
XML
		print "<title>$title</title>\n" .
		      "<subtitle>$descr</subtitle>\n" .
		      '<link rel="alternate" type="text/html" href="' .
		      $alt_url . '" />' . "\n" .
		      '<link rel="self" type="' . $content_type . '" href="' .
		      $cgi->self_url() . '" />' . "\n" .
		      "<id>" . href(-full=>1) . "</id>\n" .
		      # use project owner for feed author
		      "<author><name>$owner</name></author>\n";
		if (defined $favicon) {
			print "<icon>" . esc_url($favicon) . "</icon>\n";
		}
		if (defined $logo) {
			# not twice as wide as tall: 72 x 27 pixels
			print "<logo>" . esc_url($logo) . "</logo>\n";
		}
		if (! %latest_date) {
			# dummy date to keep the feed valid until commits trickle in:
			print "<updated>1970-01-01T00:00:00Z</updated>\n";
		} else {
			print "<updated>$latest_date{'iso-8601'}</updated>\n";
		}
		print "<generator version='$version/$git_version'>gitweb</generator>\n";
	}

	# contents
	for (my $i = 0; $i <= $#commitlist; $i++) {
		my %co = %{$commitlist[$i]};
		my $commit = $co{'id'};
		# we read 150, we always show 30 and the ones more recent than 48 hours
		if (($i >= 20) && ((time - $co{'author_epoch'}) > 48*60*60)) {
			last;
		}
		my %cd = parse_date($co{'author_epoch'}, $co{'author_tz'});

		# get list of changed files
		open my $fd, "-|", git_cmd(), "diff-tree", '-r', @diff_opts,
			$co{'parent'} || "--root",
			$co{'id'}, "--", (defined $file_name ? $file_name : ())
			or next;
		my @difftree = map { chomp; $_ } <$fd>;
		close $fd
			or next;

		# print element (entry, item)
		my $co_url = href(-full=>1, action=>"commitdiff", hash=>$commit);
		if ($format eq 'rss') {
			print "<item>\n" .
			      "<title>" . esc_html($co{'title'}) . "</title>\n" .
			      "<author>" . esc_html($co{'author'}) . "</author>\n" .
			      "<pubDate>$cd{'rfc2822'}</pubDate>\n" .
			      "<guid isPermaLink=\"true\">$co_url</guid>\n" .
			      "<link>$co_url</link>\n" .
			      "<description>" . esc_html($co{'title'}) . "</description>\n" .
			      "<content:encoded>" .
			      "<![CDATA[\n";
		} elsif ($format eq 'atom') {
			print "<entry>\n" .
			      "<title type=\"html\">" . esc_html($co{'title'}) . "</title>\n" .
			      "<updated>$cd{'iso-8601'}</updated>\n" .
			      "<author>\n" .
			      "  <name>" . esc_html($co{'author_name'}) . "</name>\n";
			if ($co{'author_email'}) {
				print "  <email>" . esc_html($co{'author_email'}) . "</email>\n";
			}
			print "</author>\n" .
			      # use committer for contributor
			      "<contributor>\n" .
			      "  <name>" . esc_html($co{'committer_name'}) . "</name>\n";
			if ($co{'committer_email'}) {
				print "  <email>" . esc_html($co{'committer_email'}) . "</email>\n";
			}
			print "</contributor>\n" .
			      "<published>$cd{'iso-8601'}</published>\n" .
			      "<link rel=\"alternate\" type=\"text/html\" href=\"$co_url\" />\n" .
			      "<id>$co_url</id>\n" .
			      "<content type=\"xhtml\" xml:base=\"" . esc_url($my_url) . "\">\n" .
			      "<div xmlns=\"http://www.w3.org/1999/xhtml\">\n";
		}
		my $comment = $co{'comment'};
		print "<pre>\n";
		foreach my $line (@$comment) {
			$line = esc_html($line);
			print "$line\n";
		}
		print "</pre><ul>\n";
		foreach my $difftree_line (@difftree) {
			my %difftree = parse_difftree_raw_line($difftree_line);
			next if !$difftree{'from_id'};

			my $file = $difftree{'file'} || $difftree{'to_file'};

			print "<li>" .
			      "[" .
			      $cgi->a({-href => href(-full=>1, action=>"blobdiff",
			                             hash=>$difftree{'to_id'}, hash_parent=>$difftree{'from_id'},
			                             hash_base=>$co{'id'}, hash_parent_base=>$co{'parent'},
			                             file_name=>$file, file_parent=>$difftree{'from_file'}),
			              -title => "diff"}, 'D');
			if ($have_blame) {
				print $cgi->a({-href => href(-full=>1, action=>"blame",
				                             file_name=>$file, hash_base=>$commit),
				              -title => "blame"}, 'B');
			}
			# if this is not a feed of a file history
			if (!defined $file_name || $file_name ne $file) {
				print $cgi->a({-href => href(-full=>1, action=>"history",
				                             file_name=>$file, hash=>$commit),
				              -title => "history"}, 'H');
			}
			$file = esc_path($file);
			print "] ".
			      "$file</li>\n";
		}
		if ($format eq 'rss') {
			print "</ul>]]>\n" .
			      "</content:encoded>\n" .
			      "</item>\n";
		} elsif ($format eq 'atom') {
			print "</ul>\n</div>\n" .
			      "</content>\n" .
			      "</entry>\n";
		}
	}

	# end of feed
	if ($format eq 'rss') {
		print "</channel>\n</rss>\n";
	} elsif ($format eq 'atom') {
		print "</feed>\n";
	}
}

sub git_rss {
	git_feed('rss');
}

sub git_atom {
	git_feed('atom');
}

sub git_opml {
	my @list = git_get_projects_list($project_filter, $strict_export);
	if (!@list) {
		die_error(404, "No projects found");
	}

	print $cgi->header(
		-type => 'text/xml',
		-charset => 'utf-8',
		-content_disposition => 'inline; filename="opml.xml"');

	my $title = esc_html($site_name);
	my $filter = " within subdirectory ";
	if (defined $project_filter) {
		$filter .= esc_html($project_filter);
	} else {
		$filter = "";
	}
	print <<XML;
<?xml version="1.0" encoding="utf-8"?>
<opml version="1.0">
<head>
  <title>$title OPML Export$filter</title>
</head>
<body>
<outline text="git RSS feeds">
XML

	foreach my $pr (@list) {
		my %proj = %$pr;
		my $head = git_get_head_hash($proj{'path'});
		if (!defined $head) {
			next;
		}
		$git_dir = "$projectroot/$proj{'path'}";
		my %co = parse_commit($head);
		if (!%co) {
			next;
		}

		my $path = esc_html(chop_str($proj{'path'}, 25, 5));
		my $rss  = href('project' => $proj{'path'}, 'action' => 'rss', -full => 1);
		my $html = href('project' => $proj{'path'}, 'action' => 'summary', -full => 1);
		print "<outline type=\"rss\" text=\"$path\" title=\"$path\" xmlUrl=\"$rss\" htmlUrl=\"$html\"/>\n";
	}
	print <<XML;
</outline>
</body>
</opml>
XML
}<|MERGE_RESOLUTION|>--- conflicted
+++ resolved
@@ -6055,16 +6055,8 @@
 		insert_file($home_text);
 		print "</div>\n";
 	}
-<<<<<<< HEAD
 
 	git_project_search_form($searchtext, $search_use_regexp);
-=======
-	print $cgi->startform(-method => "get") .
-	      "<p class=\"projsearch\">Search:\n" .
-	      $cgi->textfield(-name => "s", -value => $searchtext, -override => 1) . "\n" .
-	      "</p>" .
-	      $cgi->end_form() . "\n";
->>>>>>> 84d9e2d5
 	git_project_list_body(\@list, $order);
 	git_footer_html();
 }
