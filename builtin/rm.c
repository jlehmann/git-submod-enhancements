--- conflicted
+++ resolved
@@ -278,13 +278,8 @@
 
 int cmd_rm(int argc, const char **argv, const char *prefix)
 {
-<<<<<<< HEAD
-	int i, newfd, seen_any;
-	const char **pathspec, *match;
-=======
 	int i, newfd;
 	struct pathspec pathspec;
->>>>>>> 4838c81f
 	char *seen;
 
 	git_config(git_default_config, NULL);
@@ -320,37 +315,17 @@
 	parse_pathspec(&pathspec, 0, PATHSPEC_PREFER_CWD, prefix, argv);
 	refresh_index(&the_index, REFRESH_QUIET, &pathspec, NULL, NULL);
 
-<<<<<<< HEAD
-	for (i = 0; pathspec[i] ; i++)
-		/* nothing */;
-	seen = xcalloc(i, 1);
+	seen = xcalloc(pathspec.nr, 1);
 
 	for (i = 0; i < active_nr; i++) {
 		const struct cache_entry *ce = active_cache[i];
-		if (!match_pathspec(pathspec, ce->name, ce_namelen(ce), 0, seen))
-=======
-	seen = xcalloc(pathspec.nr, 1);
-
-	for (i = 0; i < active_nr; i++) {
-		struct cache_entry *ce = active_cache[i];
 		if (!match_pathspec_depth(&pathspec, ce->name, ce_namelen(ce), 0, seen))
->>>>>>> 4838c81f
 			continue;
 		ALLOC_GROW(list.entry, list.nr + 1, list.alloc);
 		list.entry[list.nr].name = ce->name;
 		list.entry[list.nr++].is_submodule = S_ISGITLINK(ce->ce_mode);
 	}
 
-<<<<<<< HEAD
-
-	seen_any = 0;
-	for (i = 0; (match = pathspec[i]) != NULL ; i++) {
-		if (!seen[i]) {
-			if (!ignore_unmatch) {
-				die(_("pathspec '%s' did not match any files"),
-				    match);
-			}
-=======
 	if (pathspec.nr) {
 		const char *original;
 		int seen_any = 0;
@@ -368,17 +343,11 @@
 			if (!recursive && seen[i] == MATCHED_RECURSIVELY)
 				die(_("not removing '%s' recursively without -r"),
 				    *original ? original : ".");
->>>>>>> 4838c81f
-		}
-		else {
-			seen_any = 1;
-		}
-		if (!recursive && seen[i] == MATCHED_RECURSIVELY)
-			die(_("not removing '%s' recursively without -r"),
-			    *match ? match : ".");
-	}
-	if (!seen_any)
-		exit(0);
+		}
+
+		if (!seen_any)
+			exit(0);
+	}
 
 	/*
 	 * If not forced, the file, the index and the HEAD (if exists)
