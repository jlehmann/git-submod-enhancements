/*
 * "git push"
 */
#include "cache.h"
#include "refs.h"
#include "run-command.h"
#include "builtin.h"
#include "remote.h"
#include "transport.h"
#include "parse-options.h"

static const char * const push_usage[] = {
	"git push [<options>] [<repository> [<refspec>...]]",
	NULL,
};

static int thin;
static int deleterefs;
static const char *receivepack;
static int verbosity;
static int progress;

static const char **refspec;
static int refspec_nr;
static int refspec_alloc;

static void add_refspec(const char *ref)
{
	refspec_nr++;
	ALLOC_GROW(refspec, refspec_nr, refspec_alloc);
	refspec[refspec_nr-1] = ref;
}

static void set_refspecs(const char **refs, int nr)
{
	int i;
	for (i = 0; i < nr; i++) {
		const char *ref = refs[i];
		if (!strcmp("tag", ref)) {
			char *tag;
			int len;
			if (nr <= ++i)
				die(_("tag shorthand without <tag>"));
			len = strlen(refs[i]) + 11;
			if (deleterefs) {
				tag = xmalloc(len+1);
				strcpy(tag, ":refs/tags/");
			} else {
				tag = xmalloc(len);
				strcpy(tag, "refs/tags/");
			}
			strcat(tag, refs[i]);
			ref = tag;
		} else if (deleterefs && !strchr(ref, ':')) {
			char *delref;
			int len = strlen(ref)+1;
			delref = xmalloc(len+1);
			strcpy(delref, ":");
			strcat(delref, ref);
			ref = delref;
		} else if (deleterefs)
			die(_("--delete only accepts plain target ref names"));
		add_refspec(ref);
	}
}

static void setup_push_upstream(struct remote *remote)
{
	struct strbuf refspec = STRBUF_INIT;
	struct branch *branch = branch_get(NULL);
	if (!branch)
<<<<<<< HEAD
		die("You are not currently on a branch.\n"
		    "To push the history leading to the current (detached HEAD)\n"
		    "state now, use\n"
		    "\n"
		    "    git push %s HEAD:<name-of-remote-branch>\n",
		    remote->name);
	if (!branch->merge_nr || !branch->merge)
		die("The current branch %s has no upstream branch.\n"
		    "To push the current branch and set the remote as upstream, use\n"
		    "\n"
		    "    git push --set-upstream %s %s\n",
		    branch->name,
		    remote->name,
		    branch->name);
	if (branch->merge_nr != 1)
		die("The current branch %s has multiple upstream branches, "
		    "refusing to push.", branch->name);
=======
		die(_("You are not currently on a branch."));
	if (!branch->merge_nr || !branch->merge)
		die(_("The current branch %s is not tracking anything."),
		    branch->name);
	if (branch->merge_nr != 1)
		die(_("The current branch %s is tracking multiple branches, "
		    "refusing to push."), branch->name);
>>>>>>> ab8b53bb
	strbuf_addf(&refspec, "%s:%s", branch->name, branch->merge[0]->src);
	add_refspec(refspec.buf);
}

static void setup_default_push_refspecs(struct remote *remote)
{
	switch (push_default) {
	default:
	case PUSH_DEFAULT_MATCHING:
		add_refspec(":");
		break;

	case PUSH_DEFAULT_UPSTREAM:
		setup_push_upstream(remote);
		break;

	case PUSH_DEFAULT_CURRENT:
		add_refspec("HEAD");
		break;

	case PUSH_DEFAULT_NOTHING:
		die(_("You didn't specify any refspecs to push, and "
		    "push.default is \"nothing\"."));
		break;
	}
}

static int push_with_options(struct transport *transport, int flags)
{
	int err;
	int nonfastforward;

	transport_set_verbosity(transport, verbosity, progress);

	if (receivepack)
		transport_set_option(transport,
				     TRANS_OPT_RECEIVEPACK, receivepack);
	if (thin)
		transport_set_option(transport, TRANS_OPT_THIN, "yes");

	if (verbosity > 0)
		fprintf(stderr, _("Pushing to %s\n"), transport->url);
	err = transport_push(transport, refspec_nr, refspec, flags,
			     &nonfastforward);
	if (err != 0)
		error(_("failed to push some refs to '%s'"), transport->url);

	err |= transport_disconnect(transport);

	if (!err)
		return 0;

	if (nonfastforward && advice_push_nonfastforward) {
		fprintf(stderr, _("To prevent you from losing history, non-fast-forward updates were rejected\n"
				"Merge the remote changes (e.g. 'git pull') before pushing again.  See the\n"
				"'Note about fast-forwards' section of 'git push --help' for details.\n"));
	}

	return 1;
}

static int do_push(const char *repo, int flags)
{
	int i, errs;
	struct remote *remote = remote_get(repo);
	const char **url;
	int url_nr;

	if (!remote) {
		if (repo)
<<<<<<< HEAD
			die("bad repository '%s'", repo);
		die("No configured push destination.\n"
		    "Either specify the URL from the command-line or configure a remote repository using\n"
		    "\n"
		    "    git remote add <name> <url>\n"
		    "\n"
		    "and then push using the remote name\n"
		    "\n"
		    "    git push <name>\n");
=======
			die(_("bad repository '%s'"), repo);
		die(_("No destination configured to push to."));
>>>>>>> ab8b53bb
	}

	if (remote->mirror)
		flags |= (TRANSPORT_PUSH_MIRROR|TRANSPORT_PUSH_FORCE);

	if ((flags & TRANSPORT_PUSH_ALL) && refspec) {
		if (!strcmp(*refspec, "refs/tags/*"))
			return error(_("--all and --tags are incompatible"));
		return error(_("--all can't be combined with refspecs"));
	}

	if ((flags & TRANSPORT_PUSH_MIRROR) && refspec) {
		if (!strcmp(*refspec, "refs/tags/*"))
			return error(_("--mirror and --tags are incompatible"));
		return error(_("--mirror can't be combined with refspecs"));
	}

	if ((flags & (TRANSPORT_PUSH_ALL|TRANSPORT_PUSH_MIRROR)) ==
				(TRANSPORT_PUSH_ALL|TRANSPORT_PUSH_MIRROR)) {
		return error(_("--all and --mirror are incompatible"));
	}

	if (!refspec && !(flags & TRANSPORT_PUSH_ALL)) {
		if (remote->push_refspec_nr) {
			refspec = remote->push_refspec;
			refspec_nr = remote->push_refspec_nr;
		} else if (!(flags & TRANSPORT_PUSH_MIRROR))
			setup_default_push_refspecs(remote);
	}
	errs = 0;
	if (remote->pushurl_nr) {
		url = remote->pushurl;
		url_nr = remote->pushurl_nr;
	} else {
		url = remote->url;
		url_nr = remote->url_nr;
	}
	if (url_nr) {
		for (i = 0; i < url_nr; i++) {
			struct transport *transport =
				transport_get(remote, url[i]);
			if (push_with_options(transport, flags))
				errs++;
		}
	} else {
		struct transport *transport =
			transport_get(remote, NULL);

		if (push_with_options(transport, flags))
			errs++;
	}
	return !!errs;
}

int cmd_push(int argc, const char **argv, const char *prefix)
{
	int flags = 0;
	int tags = 0;
	int rc;
	const char *repo = NULL;	/* default repository */
	struct option options[] = {
		OPT__VERBOSITY(&verbosity),
		OPT_STRING( 0 , "repo", &repo, "repository", "repository"),
		OPT_BIT( 0 , "all", &flags, "push all refs", TRANSPORT_PUSH_ALL),
		OPT_BIT( 0 , "mirror", &flags, "mirror all refs",
			    (TRANSPORT_PUSH_MIRROR|TRANSPORT_PUSH_FORCE)),
		OPT_BOOLEAN( 0, "delete", &deleterefs, "delete refs"),
		OPT_BOOLEAN( 0 , "tags", &tags, "push tags (can't be used with --all or --mirror)"),
		OPT_BIT('n' , "dry-run", &flags, "dry run", TRANSPORT_PUSH_DRY_RUN),
		OPT_BIT( 0,  "porcelain", &flags, "machine-readable output", TRANSPORT_PUSH_PORCELAIN),
		OPT_BIT('f', "force", &flags, "force updates", TRANSPORT_PUSH_FORCE),
		OPT_BOOLEAN( 0 , "thin", &thin, "use thin pack"),
		OPT_STRING( 0 , "receive-pack", &receivepack, "receive-pack", "receive pack program"),
		OPT_STRING( 0 , "exec", &receivepack, "receive-pack", "receive pack program"),
		OPT_BIT('u', "set-upstream", &flags, "set upstream for git pull/status",
			TRANSPORT_PUSH_SET_UPSTREAM),
		OPT_BOOLEAN(0, "progress", &progress, "force progress reporting"),
		OPT_END()
	};

	packet_trace_identity("push");
	git_config(git_default_config, NULL);
	argc = parse_options(argc, argv, prefix, options, push_usage, 0);

	if (deleterefs && (tags || (flags & (TRANSPORT_PUSH_ALL | TRANSPORT_PUSH_MIRROR))))
		die(_("--delete is incompatible with --all, --mirror and --tags"));
	if (deleterefs && argc < 2)
		die(_("--delete doesn't make sense without any refs"));

	if (tags)
		add_refspec("refs/tags/*");

	if (argc > 0) {
		repo = argv[0];
		set_refspecs(argv + 1, argc - 1);
	}

	rc = do_push(repo, flags);
	if (rc == -1)
		usage_with_options(push_usage, options);
	else
		return rc;
}<|MERGE_RESOLUTION|>--- conflicted
+++ resolved
@@ -69,33 +69,23 @@
 	struct strbuf refspec = STRBUF_INIT;
 	struct branch *branch = branch_get(NULL);
 	if (!branch)
-<<<<<<< HEAD
-		die("You are not currently on a branch.\n"
+		die(_("You are not currently on a branch.\n"
 		    "To push the history leading to the current (detached HEAD)\n"
 		    "state now, use\n"
 		    "\n"
-		    "    git push %s HEAD:<name-of-remote-branch>\n",
+		    "    git push %s HEAD:<name-of-remote-branch>\n"),
 		    remote->name);
 	if (!branch->merge_nr || !branch->merge)
-		die("The current branch %s has no upstream branch.\n"
+		die(_("The current branch %s has no upstream branch.\n"
 		    "To push the current branch and set the remote as upstream, use\n"
 		    "\n"
-		    "    git push --set-upstream %s %s\n",
+		    "    git push --set-upstream %s %s\n"),
 		    branch->name,
 		    remote->name,
 		    branch->name);
 	if (branch->merge_nr != 1)
-		die("The current branch %s has multiple upstream branches, "
-		    "refusing to push.", branch->name);
-=======
-		die(_("You are not currently on a branch."));
-	if (!branch->merge_nr || !branch->merge)
-		die(_("The current branch %s is not tracking anything."),
-		    branch->name);
-	if (branch->merge_nr != 1)
-		die(_("The current branch %s is tracking multiple branches, "
+		die(_("The current branch %s has multiple upstream branches, "
 		    "refusing to push."), branch->name);
->>>>>>> ab8b53bb
 	strbuf_addf(&refspec, "%s:%s", branch->name, branch->merge[0]->src);
 	add_refspec(refspec.buf);
 }
@@ -166,20 +156,15 @@
 
 	if (!remote) {
 		if (repo)
-<<<<<<< HEAD
-			die("bad repository '%s'", repo);
-		die("No configured push destination.\n"
+			die(_("bad repository '%s'"), repo);
+		die(_("No configured push destination.\n"
 		    "Either specify the URL from the command-line or configure a remote repository using\n"
 		    "\n"
 		    "    git remote add <name> <url>\n"
 		    "\n"
 		    "and then push using the remote name\n"
 		    "\n"
-		    "    git push <name>\n");
-=======
-			die(_("bad repository '%s'"), repo);
-		die(_("No destination configured to push to."));
->>>>>>> ab8b53bb
+		    "    git push <name>\n"));
 	}
 
 	if (remote->mirror)
