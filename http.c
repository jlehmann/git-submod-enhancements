--- conflicted
+++ resolved
@@ -44,6 +44,7 @@
 	OPT_COOKIE_FILE,
 	OPT_USER_AGENT,
 	OPT_PASSWD_REQ,
+	OPT_SAVE_COOKIES,
 #ifdef USE_CURL_MULTI
 	OPT_MAX_REQUESTS,
 #endif
@@ -821,12 +822,13 @@
 		if (match_is_ignored(matchlen, usermatch, OPT_COOKIE_FILE))
 			return 0;
 		return git_config_string(&curl_cookie_file, var, value);
-<<<<<<< HEAD
-=======
-	if (!strcmp("http.savecookies", var)) {
+	}
+
+	if (!strcmp("savecookies", var)) {
+		if (match_is_ignored(matchlen, usermatch, OPT_SAVE_COOKIES))
+			return 0;
 		curl_save_cookies = git_config_bool(var, value);
 		return 0;
->>>>>>> 3a846d16
 	}
 
 	if (!strcmp("postbuffer", key)) {
