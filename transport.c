--- conflicted
+++ resolved
@@ -887,14 +887,7 @@
 
 	if (remote && remote->foreign_vcs) {
 		transport_helper_init(ret, remote->foreign_vcs);
-<<<<<<< HEAD
-		return ret;
-	}
-
-	if (!prefixcmp(url, "rsync:")) {
-=======
 	} else if (!prefixcmp(url, "rsync:")) {
->>>>>>> 28ca0c90
 		ret->get_refs_list = get_refs_via_rsync;
 		ret->fetch = fetch_objs_via_rsync;
 		ret->push = rsync_transport_push;
