--- conflicted
+++ resolved
@@ -221,14 +221,9 @@
 #endif
 #include <openssl/ssl.h>
 #include <openssl/err.h>
-<<<<<<< HEAD
-#undef MAC_OS_X_VERSION_MIN_REQUIRED
-#undef __AVAILABILITY_MACROS_USES_AVAILABILITY
 #ifdef NO_HMAC_CTX_CLEANUP
 #define HMAC_CTX_cleanup HMAC_cleanup
 #endif
-=======
->>>>>>> 88c03eb5
 #endif
 
 /* On most systems <netdb.h> would have given us this, but
