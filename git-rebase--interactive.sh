#!/bin/sh
#
# Copyright (c) 2006 Johannes E. Schindelin

# SHORT DESCRIPTION
#
# This script makes it easy to fix up commits in the middle of a series,
# and rearrange commits.
#
# The original idea comes from Eric W. Biederman, in
# http://article.gmane.org/gmane.comp.version-control.git/22407

OPTIONS_KEEPDASHDASH=
OPTIONS_SPEC="\
git-rebase [-i] [options] [--] <upstream> [<branch>]
git-rebase [-i] (--continue | --abort | --skip)
--
 Available options are
v,verbose          display a diffstat of what changed upstream
onto=              rebase onto given branch instead of upstream
p,preserve-merges  try to recreate merges instead of ignoring them
s,strategy=        use the given merge strategy
m,merge            always used (no-op)
i,interactive      always used (no-op)
 Actions:
continue           continue rebasing process
abort              abort rebasing process and restore original branch
skip               skip current patch and continue rebasing process
no-verify          override pre-rebase hook from stopping the operation
root               rebase all reachable commmits up to the root(s)
autosquash         move commits that begin with squash!/fixup! under -i
"

. git-sh-setup
require_work_tree

DOTEST="$GIT_DIR/rebase-merge"
TODO="$DOTEST"/git-rebase-todo
DONE="$DOTEST"/done
MSG="$DOTEST"/message
SQUASH_MSG="$DOTEST"/message-squash
REWRITTEN="$DOTEST"/rewritten
DROPPED="$DOTEST"/dropped
PRESERVE_MERGES=
STRATEGY=
ONTO=
VERBOSE=
OK_TO_SKIP_PRE_REBASE=
REBASE_ROOT=
AUTOSQUASH=

GIT_CHERRY_PICK_HELP="  After resolving the conflicts,
mark the corrected paths with 'git add <paths>', and
run 'git rebase --continue'"
export GIT_CHERRY_PICK_HELP

warn () {
	echo "$*" >&2
}

output () {
	case "$VERBOSE" in
	'')
		output=$("$@" 2>&1 )
		status=$?
		test $status != 0 && printf "%s\n" "$output"
		return $status
		;;
	*)
		"$@"
		;;
	esac
}

run_pre_rebase_hook () {
	if test -z "$OK_TO_SKIP_PRE_REBASE" &&
	   test -x "$GIT_DIR/hooks/pre-rebase"
	then
		"$GIT_DIR/hooks/pre-rebase" ${1+"$@"} || {
			echo >&2 "The pre-rebase hook refused to rebase."
			exit 1
		}
	fi
}

require_clean_work_tree () {
	# test if working tree is dirty
	git rev-parse --verify HEAD > /dev/null &&
	git update-index --ignore-submodules --refresh &&
	git diff-files --quiet --ignore-submodules &&
	git diff-index --cached --quiet HEAD --ignore-submodules -- ||
	die "Working tree is dirty"
}

ORIG_REFLOG_ACTION="$GIT_REFLOG_ACTION"

comment_for_reflog () {
	case "$ORIG_REFLOG_ACTION" in
	''|rebase*)
		GIT_REFLOG_ACTION="rebase -i ($1)"
		export GIT_REFLOG_ACTION
		;;
	esac
}

last_count=
mark_action_done () {
	sed -e 1q < "$TODO" >> "$DONE"
	sed -e 1d < "$TODO" >> "$TODO".new
	mv -f "$TODO".new "$TODO"
	count=$(sane_grep -c '^[^#]' < "$DONE")
	total=$(($count+$(sane_grep -c '^[^#]' < "$TODO")))
	if test "$last_count" != "$count"
	then
		last_count=$count
		printf "Rebasing (%d/%d)\r" $count $total
		test -z "$VERBOSE" || echo
	fi
}

make_patch () {
	sha1_and_parents="$(git rev-list --parents -1 "$1")"
	case "$sha1_and_parents" in
	?*' '?*' '?*)
		git diff --cc $sha1_and_parents
		;;
	?*' '?*)
		git diff-tree -p "$1^!"
		;;
	*)
		echo "Root commit"
		;;
	esac > "$DOTEST"/patch
	test -f "$DOTEST"/message ||
		git cat-file commit "$1" | sed "1,/^$/d" > "$DOTEST"/message
	test -f "$DOTEST"/author-script ||
		get_author_ident_from_commit "$1" > "$DOTEST"/author-script
}

die_with_patch () {
	make_patch "$1"
	git rerere
	die "$2"
}

die_abort () {
	rm -rf "$DOTEST"
	die "$1"
}

has_action () {
	sane_grep '^[^#]' "$1" >/dev/null
}

pick_one () {
	no_ff=
	case "$1" in -n) sha1=$2; no_ff=t ;; *) sha1=$1 ;; esac
	output git rev-parse --verify $sha1 || die "Invalid commit name: $sha1"
	test -d "$REWRITTEN" &&
		pick_one_preserving_merges "$@" && return
	if test ! -z "$REBASE_ROOT"
	then
		output git cherry-pick "$@"
		return
	fi
	parent_sha1=$(git rev-parse --verify $sha1^) ||
		die "Could not get the parent of $sha1"
	current_sha1=$(git rev-parse --verify HEAD)
	if test "$no_ff$current_sha1" = "$parent_sha1"; then
		output git reset --hard $sha1
		test "a$1" = a-n && output git reset --soft $current_sha1
		sha1=$(git rev-parse --short $sha1)
		output warn Fast-forward to $sha1
	else
		output git cherry-pick "$@"
	fi
}

pick_one_preserving_merges () {
	fast_forward=t
	case "$1" in
	-n)
		fast_forward=f
		sha1=$2
		;;
	*)
		sha1=$1
		;;
	esac
	sha1=$(git rev-parse $sha1)

	if test -f "$DOTEST"/current-commit
	then
		if test "$fast_forward" = t
		then
			cat "$DOTEST"/current-commit | while read current_commit
			do
				git rev-parse HEAD > "$REWRITTEN"/$current_commit
			done
			rm "$DOTEST"/current-commit ||
			die "Cannot write current commit's replacement sha1"
		fi
	fi

	echo $sha1 >> "$DOTEST"/current-commit

	# rewrite parents; if none were rewritten, we can fast-forward.
	new_parents=
	pend=" $(git rev-list --parents -1 $sha1 | cut -d' ' -s -f2-)"
	if test "$pend" = " "
	then
		pend=" root"
	fi
	while [ "$pend" != "" ]
	do
		p=$(expr "$pend" : ' \([^ ]*\)')
		pend="${pend# $p}"

		if test -f "$REWRITTEN"/$p
		then
			new_p=$(cat "$REWRITTEN"/$p)

			# If the todo reordered commits, and our parent is marked for
			# rewriting, but hasn't been gotten to yet, assume the user meant to
			# drop it on top of the current HEAD
			if test -z "$new_p"
			then
				new_p=$(git rev-parse HEAD)
			fi

			test $p != $new_p && fast_forward=f
			case "$new_parents" in
			*$new_p*)
				;; # do nothing; that parent is already there
			*)
				new_parents="$new_parents $new_p"
				;;
			esac
		else
			if test -f "$DROPPED"/$p
			then
				fast_forward=f
				replacement="$(cat "$DROPPED"/$p)"
				test -z "$replacement" && replacement=root
				pend=" $replacement$pend"
			else
				new_parents="$new_parents $p"
			fi
		fi
	done
	case $fast_forward in
	t)
		output warn "Fast-forward to $sha1"
		output git reset --hard $sha1 ||
			die "Cannot fast-forward to $sha1"
		;;
	f)
		first_parent=$(expr "$new_parents" : ' \([^ ]*\)')

		if [ "$1" != "-n" ]
		then
			# detach HEAD to current parent
			output git checkout $first_parent 2> /dev/null ||
				die "Cannot move HEAD to $first_parent"
		fi

		case "$new_parents" in
		' '*' '*)
			test "a$1" = a-n && die "Refusing to squash a merge: $sha1"

			# redo merge
			author_script=$(get_author_ident_from_commit $sha1)
			eval "$author_script"
			msg="$(git cat-file commit $sha1 | sed -e '1,/^$/d')"
			# No point in merging the first parent, that's HEAD
			new_parents=${new_parents# $first_parent}
			if ! GIT_AUTHOR_NAME="$GIT_AUTHOR_NAME" \
				GIT_AUTHOR_EMAIL="$GIT_AUTHOR_EMAIL" \
				GIT_AUTHOR_DATE="$GIT_AUTHOR_DATE" \
				output git merge $STRATEGY -m "$msg" \
					$new_parents
			then
				printf "%s\n" "$msg" > "$GIT_DIR"/MERGE_MSG
				die_with_patch $sha1 "Error redoing merge $sha1"
			fi
			;;
		*)
			output git cherry-pick "$@" ||
				die_with_patch $sha1 "Could not pick $sha1"
			;;
		esac
		;;
	esac
}

nth_string () {
	case "$1" in
	*1[0-9]|*[04-9]) echo "$1"th;;
	*1) echo "$1"st;;
	*2) echo "$1"nd;;
	*3) echo "$1"rd;;
	esac
}

make_squash_message () {
	if test -f "$SQUASH_MSG"; then
		# We want to be careful about matching only the commit
		# message comment lines generated by this function.
		# "[snrt][tdh]" matches the nth_string endings.
		COUNT=$(($(sed -n "s/^# Th[^0-9]*\([1-9][0-9]*\)[snrt][tdh] commit message.*:/\1/p" \
			< "$SQUASH_MSG" | sed -ne '$p')+1))
		echo "# This is a combination of $COUNT commits."
		sed -e 1d -e '2,/^./{
			/^$/d
		}' <"$SQUASH_MSG"
	else
		COUNT=2
		echo "# This is a combination of two commits."
		echo "# The first commit's message is:"
		echo
		git cat-file commit HEAD | sed -e '1,/^$/d'
	fi
	case $1 in
	squash)
		echo
		echo "# This is the $(nth_string $COUNT) commit message:"
		echo
		git cat-file commit $2 | sed -e '1,/^$/d'
		;;
	fixup)
		echo
		echo "# The $(nth_string $COUNT) commit message will be skipped:"
		echo
		# Comment the lines of the commit message out using
		# "#	" rather than "# " to make them less likely to
		# confuse the sed regexp above.
		git cat-file commit $2 | sed -e '1,/^$/d' -e 's/^/#	/'
		;;
	esac
}

peek_next_command () {
	sed -n "1s/ .*$//p" < "$TODO"
}

do_next () {
	rm -f "$DOTEST"/message "$DOTEST"/author-script \
		"$DOTEST"/amend || exit
	read command sha1 rest < "$TODO"
	case "$command" in
	'#'*|''|noop)
		mark_action_done
		;;
	pick|p)
		comment_for_reflog pick

		mark_action_done
		pick_one $sha1 ||
			die_with_patch $sha1 "Could not apply $sha1... $rest"
		;;
	reword|r)
		comment_for_reflog reword

		mark_action_done
		pick_one $sha1 ||
			die_with_patch $sha1 "Could not apply $sha1... $rest"
		git commit --amend
		;;
	edit|e)
		comment_for_reflog edit

		mark_action_done
		pick_one $sha1 ||
			die_with_patch $sha1 "Could not apply $sha1... $rest"
		make_patch $sha1
		git rev-parse --verify HEAD > "$DOTEST"/amend
		warn "Stopped at $sha1... $rest"
		warn "You can amend the commit now, with"
		warn
		warn "	git commit --amend"
		warn
		warn "Once you are satisfied with your changes, run"
		warn
		warn "	git rebase --continue"
		warn
		exit 0
		;;
	squash|s|fixup|f)
		case "$command" in
		squash|s)
			squash_style=squash
			;;
		fixup|f)
			squash_style=fixup
			;;
		esac
		comment_for_reflog $squash_style

		test -f "$DONE" && has_action "$DONE" ||
			die "Cannot '$squash_style' without a previous commit"

		mark_action_done
		make_squash_message $squash_style $sha1 > "$MSG"
		failed=f
		author_script=$(get_author_ident_from_commit HEAD)
		output git reset --soft HEAD^
		pick_one -n $sha1 || failed=t
		case "$(peek_next_command)" in
		squash|s|fixup|f)
			USE_OUTPUT=output
			MSG_OPT=-F
			EDIT_OR_FILE="$MSG"
			cp "$MSG" "$SQUASH_MSG"
			;;
		*)
			USE_OUTPUT=
			MSG_OPT=
			EDIT_OR_FILE=-e
			rm -f "$SQUASH_MSG" || exit
			cp "$MSG" "$GIT_DIR"/SQUASH_MSG
			rm -f "$GIT_DIR"/MERGE_MSG || exit
			;;
		esac
		echo "$author_script" > "$DOTEST"/author-script
		if test $failed = f
		then
			# This is like --amend, but with a different message
			eval "$author_script"
			GIT_AUTHOR_NAME="$GIT_AUTHOR_NAME" \
			GIT_AUTHOR_EMAIL="$GIT_AUTHOR_EMAIL" \
			GIT_AUTHOR_DATE="$GIT_AUTHOR_DATE" \
			$USE_OUTPUT git commit --no-verify \
				$MSG_OPT "$EDIT_OR_FILE" || failed=t
		fi
		if test $failed = t
		then
			cp "$MSG" "$GIT_DIR"/MERGE_MSG
			warn
			warn "Could not apply $sha1... $rest"
			die_with_patch $sha1 ""
		fi
		;;
	*)
		warn "Unknown command: $command $sha1 $rest"
		if git rev-parse --verify -q "$sha1" >/dev/null
		then
			die_with_patch $sha1 "Please fix this in the file $TODO."
		else
			die "Please fix this in the file $TODO."
		fi
		;;
	esac
	test -s "$TODO" && return

	comment_for_reflog finish &&
	HEADNAME=$(cat "$DOTEST"/head-name) &&
	OLDHEAD=$(cat "$DOTEST"/head) &&
	SHORTONTO=$(git rev-parse --short $(cat "$DOTEST"/onto)) &&
	NEWHEAD=$(git rev-parse HEAD) &&
	case $HEADNAME in
	refs/*)
		message="$GIT_REFLOG_ACTION: $HEADNAME onto $SHORTONTO" &&
		git update-ref -m "$message" $HEADNAME $NEWHEAD $OLDHEAD &&
		git symbolic-ref HEAD $HEADNAME
		;;
	esac && {
		test ! -f "$DOTEST"/verbose ||
			git diff-tree --stat $(cat "$DOTEST"/head)..HEAD
	} &&
	rm -rf "$DOTEST" &&
	git gc --auto &&
	warn "Successfully rebased and updated $HEADNAME."

	exit
}

do_rest () {
	while :
	do
		do_next
	done
}

# skip picking commits whose parents are unchanged
skip_unnecessary_picks () {
	fd=3
	while read command sha1 rest
	do
		# fd=3 means we skip the command
		case "$fd,$command,$(git rev-parse --verify --quiet $sha1^)" in
		3,pick,"$ONTO"*|3,p,"$ONTO"*)
			# pick a commit whose parent is current $ONTO -> skip
			ONTO=$sha1
			;;
		3,#*|3,,*)
			# copy comments
			;;
		*)
			fd=1
			;;
		esac
		echo "$command${sha1:+ }$sha1${rest:+ }$rest" >&$fd
	done <"$TODO" >"$TODO.new" 3>>"$DONE" &&
	mv -f "$TODO".new "$TODO" ||
	die "Could not skip unnecessary pick commands"
}

# check if no other options are set
is_standalone () {
	test $# -eq 2 -a "$2" = '--' &&
	test -z "$ONTO" &&
	test -z "$PRESERVE_MERGES" &&
	test -z "$STRATEGY" &&
	test -z "$VERBOSE"
}

get_saved_options () {
	test -d "$REWRITTEN" && PRESERVE_MERGES=t
	test -f "$DOTEST"/strategy && STRATEGY="$(cat "$DOTEST"/strategy)"
	test -f "$DOTEST"/verbose && VERBOSE=t
	test -f "$DOTEST"/rebase-root && REBASE_ROOT=t
}

<<<<<<< HEAD
# Rearrange the todo list that has both "pick sha1 msg" and
# "pick sha1 fixup!/squash! msg" appears in it so that the latter
# comes immediately after the former, and change "pick" to
# "fixup"/"squash".
rearrange_squash () {
	sed -n -e 's/^pick \([0-9a-f]*\) \(squash\)! /\1 \2 /p' \
		-e 's/^pick \([0-9a-f]*\) \(fixup\)! /\1 \2 /p' \
		"$1" >"$1.sq"
	test -s "$1.sq" || return

	used=
	while read pick sha1 message
	do
		case " $used" in
		*" $sha1 "*) continue ;;
		esac
		echo "$pick $sha1 $message"
		while read squash action msg
		do
			case "$message" in
			"$msg"*)
				echo "$action $squash $action! $msg"
				used="$used$squash "
				;;
			esac
		done <"$1.sq"
	done >"$1.rearranged" <"$1"
	cat "$1.rearranged" >"$1"
	rm -f "$1.sq" "$1.rearranged"
=======
LF='
'
parse_onto () {
	case "$1" in
	*...*)
		if	left=${1%...*} right=${1#*...} &&
			onto=$(git merge-base --all ${left:-HEAD} ${right:-HEAD})
		then
			case "$onto" in
			?*"$LF"?* | '')
				exit 1 ;;
			esac
			echo "$onto"
			exit 0
		fi
	esac
	git rev-parse --verify "$1^0"
>>>>>>> 230a4566
}

while test $# != 0
do
	case "$1" in
	--no-verify)
		OK_TO_SKIP_PRE_REBASE=yes
		;;
	--verify)
		;;
	--continue)
		is_standalone "$@" || usage
		get_saved_options
		comment_for_reflog continue

		test -d "$DOTEST" || die "No interactive rebase running"

		# Sanity check
		git rev-parse --verify HEAD >/dev/null ||
			die "Cannot read HEAD"
		git update-index --ignore-submodules --refresh &&
			git diff-files --quiet --ignore-submodules ||
			die "Working tree is dirty"

		# do we have anything to commit?
		if git diff-index --cached --quiet --ignore-submodules HEAD --
		then
			: Nothing to commit -- skip this
		else
			. "$DOTEST"/author-script ||
				die "Cannot find the author identity"
			amend=
			if test -f "$DOTEST"/amend
			then
				amend=$(git rev-parse --verify HEAD)
				test "$amend" = $(cat "$DOTEST"/amend) ||
				die "\
You have uncommitted changes in your working tree. Please, commit them
first and then run 'git rebase --continue' again."
				git reset --soft HEAD^ ||
				die "Cannot rewind the HEAD"
			fi
			export GIT_AUTHOR_NAME GIT_AUTHOR_EMAIL GIT_AUTHOR_DATE &&
			git commit --no-verify -F "$DOTEST"/message -e || {
				test -n "$amend" && git reset --soft $amend
				die "Could not commit staged changes."
			}
		fi

		require_clean_work_tree
		do_rest
		;;
	--abort)
		is_standalone "$@" || usage
		get_saved_options
		comment_for_reflog abort

		git rerere clear
		test -d "$DOTEST" || die "No interactive rebase running"

		HEADNAME=$(cat "$DOTEST"/head-name)
		HEAD=$(cat "$DOTEST"/head)
		case $HEADNAME in
		refs/*)
			git symbolic-ref HEAD $HEADNAME
			;;
		esac &&
		output git reset --hard $HEAD &&
		rm -rf "$DOTEST"
		exit
		;;
	--skip)
		is_standalone "$@" || usage
		get_saved_options
		comment_for_reflog skip

		git rerere clear
		test -d "$DOTEST" || die "No interactive rebase running"

		output git reset --hard && do_rest
		;;
	-s)
		case "$#,$1" in
		*,*=*)
			STRATEGY="-s "$(expr "z$1" : 'z-[^=]*=\(.*\)') ;;
		1,*)
			usage ;;
		*)
			STRATEGY="-s $2"
			shift ;;
		esac
		;;
	-m)
		# we use merge anyway
		;;
	-v)
		VERBOSE=t
		;;
	-p)
		PRESERVE_MERGES=t
		;;
	-i)
		# yeah, we know
		;;
	--root)
		REBASE_ROOT=t
		;;
	--autosquash)
		AUTOSQUASH=t
		;;
	--onto)
		shift
		ONTO=$(parse_onto "$1") ||
			die "Does not point to a valid commit: $1"
		;;
	--)
		shift
		test -z "$REBASE_ROOT" -a $# -ge 1 -a $# -le 2 ||
		test ! -z "$REBASE_ROOT" -a $# -le 1 || usage
		test -d "$DOTEST" &&
			die "Interactive rebase already started"

		git var GIT_COMMITTER_IDENT >/dev/null ||
			die "You need to set your committer info first"

		if test -z "$REBASE_ROOT"
		then
			UPSTREAM_ARG="$1"
			UPSTREAM=$(git rev-parse --verify "$1") || die "Invalid base"
			test -z "$ONTO" && ONTO=$UPSTREAM
			shift
		else
			UPSTREAM=
			UPSTREAM_ARG=--root
			test -z "$ONTO" &&
				die "You must specify --onto when using --root"
		fi
		run_pre_rebase_hook "$UPSTREAM_ARG" "$@"

		comment_for_reflog start

		require_clean_work_tree

		if test ! -z "$1"
		then
			output git show-ref --verify --quiet "refs/heads/$1" ||
				die "Invalid branchname: $1"
			output git checkout "$1" ||
				die "Could not checkout $1"
		fi

		HEAD=$(git rev-parse --verify HEAD) || die "No HEAD?"
		mkdir "$DOTEST" || die "Could not create temporary $DOTEST"

		: > "$DOTEST"/interactive || die "Could not mark as interactive"
		git symbolic-ref HEAD > "$DOTEST"/head-name 2> /dev/null ||
			echo "detached HEAD" > "$DOTEST"/head-name

		echo $HEAD > "$DOTEST"/head
		case "$REBASE_ROOT" in
		'')
			rm -f "$DOTEST"/rebase-root ;;
		*)
			: >"$DOTEST"/rebase-root ;;
		esac
		echo $ONTO > "$DOTEST"/onto
		test -z "$STRATEGY" || echo "$STRATEGY" > "$DOTEST"/strategy
		test t = "$VERBOSE" && : > "$DOTEST"/verbose
		if test t = "$PRESERVE_MERGES"
		then
			# $REWRITTEN contains files for each commit that is
			# reachable by at least one merge base of $HEAD and
			# $UPSTREAM. They are not necessarily rewritten, but
			# their children might be.
			# This ensures that commits on merged, but otherwise
			# unrelated side branches are left alone. (Think "X"
			# in the man page's example.)
			if test -z "$REBASE_ROOT"
			then
				mkdir "$REWRITTEN" &&
				for c in $(git merge-base --all $HEAD $UPSTREAM)
				do
					echo $ONTO > "$REWRITTEN"/$c ||
						die "Could not init rewritten commits"
				done
			else
				mkdir "$REWRITTEN" &&
				echo $ONTO > "$REWRITTEN"/root ||
					die "Could not init rewritten commits"
			fi
			# No cherry-pick because our first pass is to determine
			# parents to rewrite and skipping dropped commits would
			# prematurely end our probe
			MERGES_OPTION=
			first_after_upstream="$(git rev-list --reverse --first-parent $UPSTREAM..$HEAD | head -n 1)"
		else
			MERGES_OPTION="--no-merges --cherry-pick"
		fi

		SHORTHEAD=$(git rev-parse --short $HEAD)
		SHORTONTO=$(git rev-parse --short $ONTO)
		if test -z "$REBASE_ROOT"
			# this is now equivalent to ! -z "$UPSTREAM"
		then
			SHORTUPSTREAM=$(git rev-parse --short $UPSTREAM)
			REVISIONS=$UPSTREAM...$HEAD
			SHORTREVISIONS=$SHORTUPSTREAM..$SHORTHEAD
		else
			REVISIONS=$ONTO...$HEAD
			SHORTREVISIONS=$SHORTHEAD
		fi
		git rev-list $MERGES_OPTION --pretty=oneline --abbrev-commit \
			--abbrev=7 --reverse --left-right --topo-order \
			$REVISIONS | \
			sed -n "s/^>//p" | while read shortsha1 rest
		do
			if test t != "$PRESERVE_MERGES"
			then
				echo "pick $shortsha1 $rest" >> "$TODO"
			else
				sha1=$(git rev-parse $shortsha1)
				if test -z "$REBASE_ROOT"
				then
					preserve=t
					for p in $(git rev-list --parents -1 $sha1 | cut -d' ' -s -f2-)
					do
						if test -f "$REWRITTEN"/$p -a \( $p != $ONTO -o $sha1 = $first_after_upstream \)
						then
							preserve=f
						fi
					done
				else
					preserve=f
				fi
				if test f = "$preserve"
				then
					touch "$REWRITTEN"/$sha1
					echo "pick $shortsha1 $rest" >> "$TODO"
				fi
			fi
		done

		# Watch for commits that been dropped by --cherry-pick
		if test t = "$PRESERVE_MERGES"
		then
			mkdir "$DROPPED"
			# Save all non-cherry-picked changes
			git rev-list $REVISIONS --left-right --cherry-pick | \
				sed -n "s/^>//p" > "$DOTEST"/not-cherry-picks
			# Now all commits and note which ones are missing in
			# not-cherry-picks and hence being dropped
			git rev-list $REVISIONS |
			while read rev
			do
				if test -f "$REWRITTEN"/$rev -a "$(sane_grep "$rev" "$DOTEST"/not-cherry-picks)" = ""
				then
					# Use -f2 because if rev-list is telling us this commit is
					# not worthwhile, we don't want to track its multiple heads,
					# just the history of its first-parent for others that will
					# be rebasing on top of it
					git rev-list --parents -1 $rev | cut -d' ' -s -f2 > "$DROPPED"/$rev
					short=$(git rev-list -1 --abbrev-commit --abbrev=7 $rev)
					sane_grep -v "^[a-z][a-z]* $short" <"$TODO" > "${TODO}2" ; mv "${TODO}2" "$TODO"
					rm "$REWRITTEN"/$rev
				fi
			done
		fi

		test -s "$TODO" || echo noop >> "$TODO"
		test -n "$AUTOSQUASH" && rearrange_squash "$TODO"
		cat >> "$TODO" << EOF

# Rebase $SHORTREVISIONS onto $SHORTONTO
#
# Commands:
#  p, pick = use commit
#  r, reword = use commit, but edit the commit message
#  e, edit = use commit, but stop for amending
#  s, squash = use commit, but meld into previous commit
#  f, fixup = like "squash", but discard this commit's log message
#
# If you remove a line here THAT COMMIT WILL BE LOST.
# However, if you remove everything, the rebase will be aborted.
#
EOF

		has_action "$TODO" ||
			die_abort "Nothing to do"

		cp "$TODO" "$TODO".backup
		git_editor "$TODO" ||
			die_abort "Could not execute editor"

		has_action "$TODO" ||
			die_abort "Nothing to do"

		test -d "$REWRITTEN" || skip_unnecessary_picks

		git update-ref ORIG_HEAD $HEAD
		output git checkout $ONTO && do_rest
		;;
	esac
	shift
done<|MERGE_RESOLUTION|>--- conflicted
+++ resolved
@@ -521,7 +521,6 @@
 	test -f "$DOTEST"/rebase-root && REBASE_ROOT=t
 }
 
-<<<<<<< HEAD
 # Rearrange the todo list that has both "pick sha1 msg" and
 # "pick sha1 fixup!/squash! msg" appears in it so that the latter
 # comes immediately after the former, and change "pick" to
@@ -551,7 +550,8 @@
 	done >"$1.rearranged" <"$1"
 	cat "$1.rearranged" >"$1"
 	rm -f "$1.sq" "$1.rearranged"
-=======
+}
+
 LF='
 '
 parse_onto () {
@@ -569,7 +569,6 @@
 		fi
 	esac
 	git rev-parse --verify "$1^0"
->>>>>>> 230a4566
 }
 
 while test $# != 0
