--- conflicted
+++ resolved
@@ -505,36 +505,19 @@
 	elem->prev = attr_stack;
 	attr_stack = elem;
 
-<<<<<<< HEAD
-		if (git_attributes_file) {
-			elem = read_attr_from_file(git_attributes_file, 1);
-			if (elem) {
-				elem->origin = NULL;
-				elem->prev = attr_stack;
-				attr_stack = elem;
-			}
-=======
 	if (git_attr_system()) {
 		elem = read_attr_from_file(git_etc_gitattributes(), 1);
 		if (elem) {
 			elem->origin = NULL;
 			elem->prev = attr_stack;
 			attr_stack = elem;
->>>>>>> f14f9803
-		}
-	}
-
-<<<<<<< HEAD
-		if (!is_bare_repository() || direction == GIT_ATTR_INDEX) {
-			elem = read_attr(GITATTRIBUTES_FILE, 1);
-			elem->origin = xstrdup("");
-=======
-	git_config(git_attr_config, NULL);
-	if (attributes_file) {
-		elem = read_attr_from_file(attributes_file, 1);
+		}
+	}
+
+	if (git_attributes_file) {
+		elem = read_attr_from_file(git_attributes_file, 1);
 		if (elem) {
 			elem->origin = NULL;
->>>>>>> f14f9803
 			elem->prev = attr_stack;
 			attr_stack = elem;
 		}
@@ -542,7 +525,7 @@
 
 	if (!is_bare_repository() || direction == GIT_ATTR_INDEX) {
 		elem = read_attr(GITATTRIBUTES_FILE, 1);
-		elem->origin = strdup("");
+		elem->origin = xstrdup("");
 		elem->prev = attr_stack;
 		attr_stack = elem;
 		debug_push(elem);
@@ -615,20 +598,15 @@
 	 * Read from parent directories and push them down
 	 */
 	if (!is_bare_repository() || direction == GIT_ATTR_INDEX) {
-<<<<<<< HEAD
-		struct strbuf pathbuf = STRBUF_INIT;
-=======
 		/*
 		 * bootstrap_attr_stack() should have added, and the
 		 * above loop should have stopped before popping, the
 		 * root element whose attr_stack->origin is set to an
 		 * empty string.
 		 */
+		struct strbuf pathbuf = STRBUF_INIT;
+
 		assert(attr_stack->origin);
-		while (1) {
-			char *cp;
->>>>>>> f14f9803
-
 		while (1) {
 			len = strlen(attr_stack->origin);
 			if (dirlen <= len)
