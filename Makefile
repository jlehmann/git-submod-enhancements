--- conflicted
+++ resolved
@@ -24,17 +24,13 @@
 # Define NO_OPENSSL environment variable if you do not have OpenSSL.
 # This also implies BLK_SHA1.
 #
-<<<<<<< HEAD
 # Define USE_LIBPCRE if you have and want to use libpcre. git-grep will be
 # able to use Perl-compatible regular expressions.
 #
 # Define LIBPCREDIR=/foo/bar if your libpcre header and library files are in
 # /foo/bar/include and /foo/bar/lib directories.
 #
-# Define NO_CURL if you do not have libcurl installed.  git-http-pull and
-=======
 # Define NO_CURL if you do not have libcurl installed.  git-http-fetch and
->>>>>>> d24d9055
 # git-http-push are not built, and you cannot use http:// and https://
 # transports (neither smart nor dumb).
 #
