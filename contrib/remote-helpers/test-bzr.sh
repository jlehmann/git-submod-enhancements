#!/bin/sh
#
# Copyright (c) 2012 Felipe Contreras
#

test_description='Test remote-bzr'

. ./test-lib.sh

if ! test_have_prereq PYTHON; then
	skip_all='skipping remote-bzr tests; python not available'
	test_done
fi

if ! "$PYTHON_PATH" -c 'import bzrlib'; then
	skip_all='skipping remote-bzr tests; bzr not available'
	test_done
fi

check () {
	(cd $1 &&
	git log --format='%s' -1 &&
	git symbolic-ref HEAD) > actual &&
	(echo $2 &&
	echo "refs/heads/$3") > expected &&
	test_cmp expected actual
}

bzr whoami "A U Thor <author@example.com>"

test_expect_success 'cloning' '
  (bzr init bzrrepo &&
  cd bzrrepo &&
  echo one > content &&
  bzr add content &&
  bzr commit -m one
  ) &&

  git clone "bzr::$PWD/bzrrepo" gitrepo &&
  check gitrepo one master
'

test_expect_success 'pulling' '
  (cd bzrrepo &&
  echo two > content &&
  bzr commit -m two
  ) &&

  (cd gitrepo && git pull) &&

  check gitrepo two master
'

test_expect_success 'pushing' '
  (cd gitrepo &&
  echo three > content &&
  git commit -a -m three &&
  git push
  ) &&

  echo three > expected &&
  cat bzrrepo/content > actual &&
  test_cmp expected actual
'

test_expect_success 'roundtrip' '
  (cd gitrepo &&
  git pull &&
  git log --format="%s" -1 origin/master > actual) &&
  echo three > expected &&
  test_cmp expected actual &&

  (cd gitrepo && git push && git pull) &&

  (cd bzrrepo &&
  echo four > content &&
  bzr commit -m four
  ) &&

  (cd gitrepo && git pull && git push) &&

  check gitrepo four master &&

  (cd gitrepo &&
  echo five > content &&
  git commit -a -m five &&
  git push && git pull
  ) &&

  (cd bzrrepo && bzr revert) &&

  echo five > expected &&
  cat bzrrepo/content > actual &&
  test_cmp expected actual
'

cat > expected <<EOF
100644 blob 54f9d6da5c91d556e6b54340b1327573073030af	content
100755 blob 68769579c3eaadbe555379b9c3538e6628bae1eb	executable
120000 blob 6b584e8ece562ebffc15d38808cd6b98fc3d97ea	link
EOF

test_expect_success 'special modes' '
  (cd bzrrepo &&
  echo exec > executable
  chmod +x executable &&
  bzr add executable
  bzr commit -m exec &&
  ln -s content link
  bzr add link
  bzr commit -m link &&
  mkdir dir &&
  bzr add dir &&
  bzr commit -m dir) &&

  (cd gitrepo &&
  git pull
  git ls-tree HEAD > ../actual) &&

  test_cmp expected actual &&

  (cd gitrepo &&
  git cat-file -p HEAD:link > ../actual) &&

  printf content > expected &&
<<<<<<< HEAD
=======
  test_cmp expected actual
'

cat > expected <<EOF
100644 blob 54f9d6da5c91d556e6b54340b1327573073030af	content
100755 blob 68769579c3eaadbe555379b9c3538e6628bae1eb	executable
120000 blob 6b584e8ece562ebffc15d38808cd6b98fc3d97ea	link
040000 tree 35c0caa46693cef62247ac89a680f0c5ce32b37b	movedir-new
EOF

test_expect_success 'moving directory' '
  (cd bzrrepo &&
  mkdir movedir &&
  echo one > movedir/one &&
  echo two > movedir/two &&
  bzr add movedir &&
  bzr commit -m movedir &&
  bzr mv movedir movedir-new &&
  bzr commit -m movedir-new) &&

  (cd gitrepo &&
  git pull &&
  git ls-tree HEAD > ../actual) &&

  test_cmp expected actual
'

test_expect_success 'different authors' '
  (cd bzrrepo &&
  echo john >> content &&
  bzr commit -m john \
    --author "Jane Rey <jrey@example.com>" \
    --author "John Doe <jdoe@example.com>") &&

  (cd gitrepo &&
  git pull &&
  git show --format="%an <%ae>, %cn <%ce>" --quiet > ../actual) &&

  echo "Jane Rey <jrey@example.com>, A U Thor <author@example.com>" > expected &&
  test_cmp expected actual
'

test_expect_success 'fetch utf-8 filenames' '
  mkdir -p tmp && cd tmp &&
  test_when_finished "cd .. && rm -rf tmp && LC_ALL=C" &&

  export LC_ALL=en_US.UTF-8

  (
  bzr init bzrrepo &&
  cd bzrrepo &&

  echo test >> "áéíóú" &&
  bzr add "áéíóú" &&
  bzr commit -m utf-8
  ) &&

  (
  git clone "bzr::$PWD/bzrrepo" gitrepo &&
  cd gitrepo &&
  git ls-files > ../actual
  ) &&

  echo "\"\\303\\241\\303\\251\\303\\255\\303\\263\\303\\272\"" > expected &&
  test_cmp expected actual
'

test_expect_success 'push utf-8 filenames' '
  mkdir -p tmp && cd tmp &&
  test_when_finished "cd .. && rm -rf tmp && LC_ALL=C" &&

  export LC_ALL=en_US.UTF-8

  (
  bzr init bzrrepo &&
  cd bzrrepo &&

  echo one >> content &&
  bzr add content &&
  bzr commit -m one
  ) &&

  (
  git clone "bzr::$PWD/bzrrepo" gitrepo &&
  cd gitrepo &&

  echo test >> "áéíóú" &&
  git add "áéíóú" &&
  git commit -m utf-8 &&

  git push
  ) &&

  (cd bzrrepo && bzr ls > ../actual) &&
  echo -e "content\náéíóú" > expected &&
>>>>>>> 52a3e011
  test_cmp expected actual
'

test_done<|MERGE_RESOLUTION|>--- conflicted
+++ resolved
@@ -123,8 +123,6 @@
   git cat-file -p HEAD:link > ../actual) &&
 
   printf content > expected &&
-<<<<<<< HEAD
-=======
   test_cmp expected actual
 '
 
@@ -220,7 +218,6 @@
 
   (cd bzrrepo && bzr ls > ../actual) &&
   echo -e "content\náéíóú" > expected &&
->>>>>>> 52a3e011
   test_cmp expected actual
 '
 
